--- conflicted
+++ resolved
@@ -277,18 +277,14 @@
 
 
   private void byzantineWithVariableWindow() {
-<<<<<<< HEAD
     int n = 2048;
-=======
-    int n = 512;
->>>>>>> abec2055
     System.out.println("\nSEvaluation with priority list of variable size; with n=" + n);
 
 
-    double[] deadRatios = new double[] {0.50};
+    double[] deadRatios = new double[] {0,0.50};
     int[] minimum = new int[] {1};
     int[] maximum = new int[] {80};
-    int[] initials = new int[] {20};
+    int[] initials = new int[] {10};
     //boolean[] movings = new boolean[] {false, true};
     boolean[] movings = new boolean[] {false};
 
@@ -349,16 +345,11 @@
   }
 
   public static void main(String... args) throws IOException {
-
     HandelScenarios scenario = new HandelScenarios();
-
     //scenario.byzantineWindowEvaluation();
     scenario.byzantineWithVariableWindow2();
 
-
     //scenario.delayedStartImpact(4096, 50, 20);
-
-
     // scenario.log();
 
     //scenario.byzantineWindowEvaluation();
