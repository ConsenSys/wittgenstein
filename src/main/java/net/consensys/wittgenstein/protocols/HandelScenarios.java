--- conflicted
+++ resolved
@@ -304,11 +304,9 @@
     //scenario.byzantineWindowEvaluation();
     scenario.byzantineWithVariableWindow();
 
-<<<<<<< HEAD
-    //scenario.genAnim();
-=======
-    scenario.delayedStartImpact(4096, 50, 20);
->>>>>>> cf40bcfd
+
+    //scenario.delayedStartImpact(4096, 50, 20);
+
 
     // scenario.log();
 
