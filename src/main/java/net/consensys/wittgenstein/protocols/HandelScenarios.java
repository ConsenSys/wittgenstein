package net.consensys.wittgenstein.protocols;

import net.consensys.wittgenstein.core.NetworkLatency;
import net.consensys.wittgenstein.core.RegistryNodeBuilders;
import net.consensys.wittgenstein.core.RunMultipleTimes;
import net.consensys.wittgenstein.core.utils.StatsHelper;
import net.consensys.wittgenstein.tools.Graph;
import net.consensys.wittgenstein.tools.NodeDrawer;
import java.io.File;
import java.io.IOException;
import java.util.List;
import java.util.concurrent.TimeUnit;
import java.util.function.Predicate;

public class HandelScenarios {

  static class BasicStats {
    final int doneAtMin;
    final int doneAtAvg;
    final int doneAtMax;

    final int msgRcvMin;
    final int msgRcvAvg;
    final int msgRcvMax;


    BasicStats(long doneAtMin, long doneAtAvg, long doneAtMax, long msgRcvMin, long msgRcvAvg,
        long msgRcvMax) {
      this.doneAtMin = (int) doneAtMin;
      this.doneAtAvg = (int) doneAtAvg;
      this.doneAtMax = (int) doneAtMax;
      this.msgRcvMin = (int) msgRcvMin;
      this.msgRcvAvg = (int) msgRcvAvg;
      this.msgRcvMax = (int) msgRcvMax;
    }

    @Override
    public String toString() {
      return "doneAtMin=" + doneAtMin + ", doneAtAvg=" + doneAtAvg + ", doneAtMax=" + doneAtMax
          + ", msgRcvMin=" + msgRcvMin + ", msgRcvAvg=" + msgRcvAvg + ", msgRcvMax=" + msgRcvMax;
    }
  }

  private Handel.HandelParameters defaultParams() {
    return defaultParams(null, null, null, null, null, null);
  }

  private Handel.HandelParameters defaultParams(Integer nodes, Double deadRatio, Double tor,
      Integer desynchronizedStart, Boolean byzantineSuicide, Boolean hiddenByzantine) {
    nodes = nodes != null ? nodes : 2048;
    deadRatio = deadRatio != null ? deadRatio : 0.10;
    tor = tor != null ? tor : 0;
    desynchronizedStart = desynchronizedStart != null ? desynchronizedStart : 0;
    hiddenByzantine = hiddenByzantine != null ? hiddenByzantine : false;
    byzantineSuicide = byzantineSuicide != null ? byzantineSuicide : false;

    double treshold = (1.0 - (deadRatio + 0.01));

    return new Handel.HandelParameters(nodes, (int) (nodes * treshold), 4, 50, 20, 10,
        (int) (nodes * deadRatio), RegistryNodeBuilders.name(true, false, tor),
        NetworkLatency.AwsRegionNetworkLatency.class.getSimpleName(), desynchronizedStart,
        byzantineSuicide, hiddenByzantine);
  }

  private BasicStats run(int rounds, Handel.HandelParameters params) {
    List<StatsHelper.StatsGetter> stats =
        List.of(new StatsHelper.DoneAtStatGetter(), new StatsHelper.MsgReceivedStatGetter());
    RunMultipleTimes<Handel> rmt =
        new RunMultipleTimes<>(new Handel(params), rounds, 0, stats, null);
    List<StatsHelper.Stat> res = rmt.run(Handel.newContIf());

    return new BasicStats(res.get(0).get("min"), res.get(0).get("avg"), res.get(0).get("max"),
        res.get(1).get("min"), res.get(1).get("avg"), res.get(1).get("max"));
  }

  private void log() throws IOException {
    System.out.println("\nBehavior when the number of nodes increases - " + defaultParams());
    System.out.println(" We expect log performances and polylog number of messages.");

    Graph.Series tA = new Graph.Series("average time");
    Graph.Series tM = new Graph.Series("maximum time");
    Graph.Series mA = new Graph.Series("average number of messages");
    Graph.Series mM = new Graph.Series("maximum number of messages");

    for (int n = 128; n <= 4096; n *= 2) {
      Handel.HandelParameters params = defaultParams(n, null, null, null, null, null);
      BasicStats bs = run(5, params);
      System.out.println(n + " nodes: " + bs);

      tA.addLine(new Graph.ReportLine(n, bs.doneAtAvg));
      tM.addLine(new Graph.ReportLine(n, bs.doneAtMax));
      mA.addLine(new Graph.ReportLine(n, bs.msgRcvAvg));
      mM.addLine(new Graph.ReportLine(n, bs.msgRcvMax));
    }

    Graph graph = new Graph("time vs. number of nodes" + defaultParams().toString(),
        "number of nodes", "time in milliseconds");

    graph.addSerie(tA);
    graph.addSerie(tM);
    graph.save(new File("handel_log_time.png"));

    graph = new Graph("messages vs. number of nodes" + defaultParams().toString(),
        "number of nodes", "number of messages");
    graph.addSerie(mA);
    graph.addSerie(mM);
    graph.save(new File("handel_log_msg.png"));
  }


  private void runOnce(Handel.HandelParameters params, String fileName) {
    Handel p = new Handel(params);
    Predicate<Handel> contIf = Handel.newContIf();
    p.init();
    try (NodeDrawer nd = new NodeDrawer(p.new HNodeStatus(), new File(fileName), 10)) {
      do {
        p.network().runMs(10);
        nd.drawNewState(p.network().time, TimeUnit.MILLISECONDS, p.network().liveNodes());
      } while (contIf.test(p));
    }
    System.out.println(fileName + " written - ffmpeg -f gif -i " + fileName + " handel.mp4");
  }


  private void tor() {
    int n = 2048;
    System.out.println("\nImpact of the ratio of nodes behind tor - "
        + defaultParams(n, null, null, null, null, null));

    for (double tor : RegistryNodeBuilders.tor()) {
      Handel.HandelParameters params = defaultParams(2048, null, tor, null, null, null);
      BasicStats bs = run(5, params);
      System.out.println(tor + " tor: " + bs);
    }
  }

  private void noSyncStart() {
    System.out.println("\nImpact of nodes not starting at the same time - " + defaultParams());

    for (int s : new int[] {0, 50, 100, 200, 400, 800}) {
      Handel.HandelParameters params = defaultParams(2048, null, 0.0, s, null, null);
      BasicStats bs = run(10, params);
      System.out.println(s + " delay: " + bs);
    }
  }

  private void byzantineSuicide() {
    int n = 2048;

    System.out.println("\nByzantine nodes are filling honest node's queues with bad signatures - "
        + defaultParams(n, null, null, null, true, null));


    for (int ni = 128; ni <= 2048; ni *= 2) {
      Handel.HandelParameters params = defaultParams(ni, null, null, null, true, null);
      BasicStats bs = run(5, params);
      System.out.println(ni + " nodes, " + params.nodesDown + " byzantines: " + bs);
    }

    for (double dr : new Double[] {0.0, .10, .20, .30, .40, .50}) {
      Handel.HandelParameters params;

      if (dr > 0) {
        params = defaultParams(n, dr, null, null, false, null);
        BasicStats bs = run(2, params);
        System.out.println(n + " nodes, " + dr + " fail-silent: " + bs);
      }

      params = defaultParams(n, dr, null, null, true, null);
      BasicStats bs = run(2, params);
      System.out.println(n + " nodes, " + dr + " byzantines: " + bs);
    }
  }

  private void hiddenByzantine() {
    int n = 1024;

    System.out.println("\nByzantine nodes are creating nearly useless signatures"
        + defaultParams(n, null, null, null, true, null));


    for (int ni = 128; ni <= n; ni *= 2) {
      Handel.HandelParameters params = defaultParams(ni, null, null, null, false, true);
      BasicStats bs = run(2, params);
      System.out.println(ni + " nodes, " + params.nodesDown + " byzantines: " + bs);
    }

    for (double dr : new Double[] {0.0, .10, .20, .30, .40, .50}) {
      Handel.HandelParameters params;

      if (dr > 0) {
        params = defaultParams(n, dr, null, null, false, false);
        BasicStats bs = run(5, params);
        System.out.println(n + " nodes, " + dr + " fail-silent: " + bs);
      }

      params = defaultParams(n, dr, null, null, false, true);
      BasicStats bs = run(5, params);
      System.out.println(n + " nodes, " + dr + " byzantines: " + bs);
    }
  }

  private void byzantineWindowEvaluation() {
    System.out.println("\nSEvaluation with priority list of different size;");
    int n = 1024;
    Handel.WindowParameters windowParam = new Handel.WindowParameters();
    windowParam.type = Handel.WindowParameters.FIXED;

    double[] deadRatios = new double[] {0, 0.25, 0.50};
    for (Boolean[] byzs : new Boolean[][] {new Boolean[] {false, false},
        new Boolean[] {true, false}, new Boolean[] {false, true}}) {
      for (int w : new int[] {20, 40, 80, 160}) {
        for (double dr : deadRatios) {
          Handel.HandelParameters params = defaultParams(n, dr, null, null, byzs[0], byzs[1]);
          params.window = windowParam;
          BasicStats bs = run(3, params);
          System.out.println("WindowEvaluation: Window: " + w + ", DeadRatio: " + dr
              + " suicideBiz=" + byzs[0] + ", hiddenByz=" + byzs[1] + " => " + bs);
        }
      }

      System.out.println("\nSEvaluation with using ranking in the list *only*");
      for (double dr : deadRatios) {
        Handel.HandelParameters params = defaultParams(n, dr, null, null, byzs[0], byzs[1]);

        BasicStats bs = run(3, params);
        System.out.println("ByzantineSuicide: DeadRatio: " + dr + " suicideBiz=" + byzs[0]
            + ", hiddenByz=" + byzs[1] + " => " + bs);
      }
    }
  }

<<<<<<< HEAD

  private void byzantineWithVariableWindow() {
    System.out.println("\nSEvaluation with priority list of different size;");
    int n = 128;
    Handel.WindowParameters windowParam = new Handel.WindowParameters();
    windowParam.type = Handel.WindowParameters.VARIABLE;

    // bounds the new size returned by the congestion algorithms
    class boundedCongestion implements Handel.WindowSizeCongestion {
      public int min;
      public int max;
      public Handel.WindowSizeCongestion congestion;

      public boundedCongestion(int min, int max, Handel.WindowSizeCongestion c) {
        this.min = min;
        this.max = max;
        this.congestion = c;
      }

      public int newSize(int previous, boolean correct) {
        int next = this.congestion.newSize(previous, correct);
        if (next > max) {
          return max;
        }
        if (next < min) {
          return min;
        }
        return next;
      }
    }
    Handel.WindowSizeCongestion linear = (previous, correct) -> {
      if (correct) {
        return previous + 1;
      } else {
        return previous - 1;
      }
    };
    // exponential back-off with linear increase as in ~TCP
    Handel.WindowSizeCongestion exponential = (previous, correct) -> {
      if (correct) {
        return previous + 1;
      } else {
        return previous / 2;
      }
    };



    double[] deadRatios = new double[] {0.50};
    int[] minimum = new int[] {1, 5};
    int[] maximum = new int[] {20, 40, 80};
    int[] initials = new int[] {1, 5, 20};
    Handel.WindowSizeCongestion[] congestions =
        new Handel.WindowSizeCongestion[] {linear, exponential};
    Boolean[][] byzs = new Boolean[][] {new Boolean[] {false, false}, new Boolean[] {true, false},
        new Boolean[] {false, true}};
    for (int init : initials) {
      for (int min : minimum) {
        for (int max : maximum) {
          for (double dr : deadRatios) {
            for (Handel.WindowSizeCongestion c : congestions) {
              for (Boolean[] byz : byzs) {
                Handel.HandelParameters params = defaultParams(n, dr, null, null, byz[0], byz[1]);
                windowParam.congestion = new boundedCongestion(min, max, c);
                params.window = windowParam;
                BasicStats bs = run(3, params);
                String cong = "linear";
                if (c == exponential) {
                  cong = "exponential";
                }
                System.out.println("WindowEvaluation: initial=" + init + ",min=" + min + ",max="
                    + max + ",cong=" + cong + ",deadRatio=" + dr + ",suicide=" + byz[0] + ",hidden="
                    + byz[1] + " => " + bs);
              }
            }
          }
        }
      }
    }
  }


  public static void main(String... args) {
=======
  void genAnim() {
    int n = 4096;
    //runOnce(defaultParams(n, null, null, 200, null, null), "unsync.gif");
    runOnce(defaultParams(n, null, .33, 0, null, null), "tor.gif");

  }

  public static void main(String... args) throws IOException {
>>>>>>> a2741ab0
    HandelScenarios scenario = new HandelScenarios();

<<<<<<< HEAD
    //scenario.byzantineWindowEvaluation();
    scenario.byzantineWithVariableWindow();
=======

    scenario.genAnim();

    // scenario.log();

    //scenario.byzantineWindowEvaluation();
>>>>>>> a2741ab0
    //scenario.hiddenByzantine();
    // scenario.tor();
  }
}<|MERGE_RESOLUTION|>--- conflicted
+++ resolved
@@ -230,91 +230,55 @@
     }
   }
 
-<<<<<<< HEAD
+
 
   private void byzantineWithVariableWindow() {
-    System.out.println("\nSEvaluation with priority list of different size;");
-    int n = 128;
+    System.out.println("\nSEvaluation with priority list of variable size;");
+    int n = ;
     Handel.WindowParameters windowParam = new Handel.WindowParameters();
     windowParam.type = Handel.WindowParameters.VARIABLE;
 
-    // bounds the new size returned by the congestion algorithms
-    class boundedCongestion implements Handel.WindowSizeCongestion {
-      public int min;
-      public int max;
-      public Handel.WindowSizeCongestion congestion;
-
-      public boundedCongestion(int min, int max, Handel.WindowSizeCongestion c) {
-        this.min = min;
-        this.max = max;
-        this.congestion = c;
-      }
-
-      public int newSize(int previous, boolean correct) {
-        int next = this.congestion.newSize(previous, correct);
-        if (next > max) {
-          return max;
-        }
-        if (next < min) {
-          return min;
-        }
-        return next;
-      }
-    }
-    Handel.WindowSizeCongestion linear = (previous, correct) -> {
-      if (correct) {
-        return previous + 1;
-      } else {
-        return previous - 1;
-      }
-    };
-    // exponential back-off with linear increase as in ~TCP
-    Handel.WindowSizeCongestion exponential = (previous, correct) -> {
-      if (correct) {
-        return previous + 1;
-      } else {
-        return previous / 2;
-      }
-    };
-
-
 
     double[] deadRatios = new double[] {0.50};
-    int[] minimum = new int[] {1, 5};
-    int[] maximum = new int[] {20, 40, 80};
+    int[] minimum = new int[] {1};
+    int[] maximum = new int[] {20,80};
     int[] initials = new int[] {1, 5, 20};
-    Handel.WindowSizeCongestion[] congestions =
-        new Handel.WindowSizeCongestion[] {linear, exponential};
-    Boolean[][] byzs = new Boolean[][] {new Boolean[] {false, false}, new Boolean[] {true, false},
-        new Boolean[] {false, true}};
+    Handel.CongestionWindow[] congestions =
+        new Handel.CongestionWindow[] {
+                new Handel.CongestionLinear(1),
+                new Handel.CongestionLinear(10),
+                new Handel.CongestionExp(1.1,2),
+                new Handel.CongestionExp(2,2),
+        };
+    Boolean[][] byzs = new Boolean[][] {
+            new Boolean[] {false, false},
+            new Boolean[] {true, false},
+            new Boolean[] {false, true}
+        };
+
     for (int init : initials) {
       for (int min : minimum) {
         for (int max : maximum) {
-          for (double dr : deadRatios) {
-            for (Handel.WindowSizeCongestion c : congestions) {
+          for (Handel.CongestionWindow c : congestions) {
+            for (double dr : deadRatios) {
               for (Boolean[] byz : byzs) {
                 Handel.HandelParameters params = defaultParams(n, dr, null, null, byz[0], byz[1]);
-                windowParam.congestion = new boundedCongestion(min, max, c);
+                windowParam.congestion = c;
                 params.window = windowParam;
                 BasicStats bs = run(3, params);
-                String cong = "linear";
-                if (c == exponential) {
-                  cong = "exponential";
-                }
+
                 System.out.println("WindowEvaluation: initial=" + init + ",min=" + min + ",max="
-                    + max + ",cong=" + cong + ",deadRatio=" + dr + ",suicide=" + byz[0] + ",hidden="
+                    + max + ",cong=" + c + ",deadRatio=" + dr + ",suicide=" + byz[0] + ",hidden="
                     + byz[1] + " => " + bs);
               }
             }
+
           }
         }
       }
     }
   }
 
-
-  public static void main(String... args) {
-=======
   void genAnim() {
     int n = 4096;
     //runOnce(defaultParams(n, null, null, 200, null, null), "unsync.gif");
@@ -323,20 +287,18 @@
   }
 
   public static void main(String... args) throws IOException {
->>>>>>> a2741ab0
+
     HandelScenarios scenario = new HandelScenarios();
 
-<<<<<<< HEAD
     //scenario.byzantineWindowEvaluation();
     scenario.byzantineWithVariableWindow();
-=======
-
-    scenario.genAnim();
+
+    //scenario.genAnim();
 
     // scenario.log();
 
     //scenario.byzantineWindowEvaluation();
->>>>>>> a2741ab0
+
     //scenario.hiddenByzantine();
     // scenario.tor();
   }
