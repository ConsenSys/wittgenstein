package net.consensys.wittgenstein.protocols;

import net.consensys.wittgenstein.core.*;
import net.consensys.wittgenstein.core.messages.Message;
import net.consensys.wittgenstein.server.WParameter;

/**
 * A simulation of a trivial protocol to be used as a sample.
 */
@SuppressWarnings("WeakerAccess")
public class PingPong implements Protocol {
  final PingPongParameters params;

  /**
   * You need a network. Nodes are added to this network. Network latency can be set later.
   */
  private final Network<PingPongNode> network = new Network<>();

  /**
   * Nodes have positions. This position is chosen by the builder.
   */
  private final NodeBuilder nb;

  /**
   * Messages, exchanged on the network, are specific to the protocol. Here we have two messages:
   * Ping & Pong.
   */
  static class Ping extends Message<PingPongNode> {
    @Override
    public void action(Network<PingPongNode> network, PingPongNode from, PingPongNode to) {
      to.onPing(from);
    }
  }

  static class Pong extends Message<PingPongNode> {
    @Override
    public void action(Network<PingPongNode> network, PingPongNode from, PingPongNode to) {
      to.onPong();
    }
  }

  @SuppressWarnings("WeakerAccess")
  public static class PingPongParameters extends WParameter {
    final int nodeCt;
    final String nodeBuilderName;
    final String networkLatencyName;

    public PingPongParameters() {
<<<<<<< HEAD
      nodeCt = 1000;
      nodeBuilderName = null;
      networkLatencyName = null;
    }

    public PingPongParameters(int nodeCt, String nodeBuilderName, String networkLatencyName) {
      this.nodeCt = nodeCt;
      this.nodeBuilderName = nodeBuilderName;
      this.networkLatencyName = networkLatencyName;
=======
      this(1000);
    }

    public PingPongParameters(int nodeCt) {
      this.nodeCt = nodeCt;
>>>>>>> 2e30d231
    }
  }

  public PingPong(PingPongParameters params) {
    this.params = params;
    this.nb = new RegistryNodeBuilders().getByName(params.nodeBuilderName);
    this.network
        .setNetworkLatency(new RegistryNetworkLatencies().getByName(params.networkLatencyName));
  }

  /**
   * Nodes are specialized for the protocol.
   */
  class PingPongNode extends Node {
    int pong;

    PingPongNode() {
      super(network.rd, nb);
    }

    void onPing(PingPongNode from) {
      network.send(new Pong(), this, from);
    }

    void onPong() {
      pong++;
    }
  }

  @Override
  public PingPong copy() {
    return new PingPong(params);
  }

  @Override
  public void init() {
    for (int i = 0; i < params.nodeCt; i++) {
      network.addNode(new PingPongNode());
    }
    network.sendAll(new Ping(), network.getNodeById(0));
  }

  @Override
  public Network<PingPongNode> network() {
    return network;
  }


  public static void main(String... args) {
    PingPong p = new PingPong(new PingPongParameters());
    p.init();
    for (int i = 0; i < 500; i += 50) {
      System.out.println(i + " ms, pongs received " + p.network.getNodeById(0).pong);
      p.network.runMs(50);
    }
  }
}<|MERGE_RESOLUTION|>--- conflicted
+++ resolved
@@ -46,24 +46,11 @@
     final String networkLatencyName;
 
     public PingPongParameters() {
-<<<<<<< HEAD
       nodeCt = 1000;
       nodeBuilderName = null;
       networkLatencyName = null;
     }
-
-    public PingPongParameters(int nodeCt, String nodeBuilderName, String networkLatencyName) {
-      this.nodeCt = nodeCt;
-      this.nodeBuilderName = nodeBuilderName;
-      this.networkLatencyName = networkLatencyName;
-=======
-      this(1000);
-    }
-
-    public PingPongParameters(int nodeCt) {
-      this.nodeCt = nodeCt;
->>>>>>> 2e30d231
-    }
+    
   }
 
   public PingPong(PingPongParameters params) {
