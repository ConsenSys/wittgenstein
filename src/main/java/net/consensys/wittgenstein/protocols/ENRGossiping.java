--- conflicted
+++ resolved
@@ -21,10 +21,6 @@
   private List<ETHNode> changedNodes;
 
   static class ENRParameters extends WParameters {
-<<<<<<< HEAD
-
-=======
->>>>>>> f7a1cebc
     /**
      * timeToChange is used to describe the time period, in s, that needs to pass in order to change
      * your capabilities i.e.: when you create new key-value pairs for your record. Only a given
