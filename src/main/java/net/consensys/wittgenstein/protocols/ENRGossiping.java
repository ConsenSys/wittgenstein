--- conflicted
+++ resolved
@@ -8,7 +8,6 @@
 import net.consensys.wittgenstein.core.utils.StatsHelper;
 import net.consensys.wittgenstein.server.WParameters;
 import java.io.BufferedWriter;
-import java.io.File;
 import java.io.FileWriter;
 import java.io.IOException;
 import java.util.*;
@@ -16,7 +15,6 @@
 import java.util.concurrent.atomic.AtomicInteger;
 import java.util.function.Predicate;
 import java.util.stream.Collectors;
-import java.util.stream.Stream;
 
 /**
  * A Protocol that uses p2p flooding to gather data on time needed to find desired node capabilities
@@ -205,17 +203,6 @@
       network.addNode(new ETHNode(network.rd, this.nb, generateCap()));
     }
     network.setPeers();
-<<<<<<< HEAD
-=======
-    File dir = new File("adjMatrix");
-    dir.mkdir();
-    Multimap<String, Integer> sortedNodes = selectNodesByCap(network.allNodes);
-    for (String key : sortedNodes.keySet()) {
-      List<Integer> capSet = new ArrayList<>(sortedNodes.get(key));
-      String fileName = "adjMatrix/initial_" + key;
-      networkConnectivity(fileName, capSet);
-    }
->>>>>>> 09aa8b35
 
     selectChangingNodes();
     //A percentage of Nodes change their capabilities every X time as defined by the protocol parameters
@@ -308,15 +295,6 @@
         startExit = network.time + network.rd.nextInt(params.timeToLeave);
         network.registerTask(this::exitNetwork, startExit, this);
         //Check capabilities
-<<<<<<< HEAD
-=======
-        Multimap<String, Integer> sortedNodes = selectNodesByCap(network.allNodes);
-        for (String key : sortedNodes.keySet()) {
-          List<Integer> capSet = new ArrayList<>(sortedNodes.get(key));
-          String fileName = "adjMatrix/mid_" + key;
-          networkConnectivity(fileName, capSet);
-        }
->>>>>>> 09aa8b35
       }
 
       //Nodes broadcast their capabilities every capGossipTime ms with a lag of rand*100 ms
@@ -372,7 +350,7 @@
       }
     }
 
-    public void search(List<ETHNode> nodesByCap) {
+    void search(List<ETHNode> nodesByCap) {
       int threshold = nodesByCap.size() / 2;
       int count = 0;
       Queue<ETHNode> queue = new LinkedList<>();
