package net.consensys.wittgenstein.protocols;

import net.consensys.wittgenstein.core.*;
import net.consensys.wittgenstein.core.messages.FloodMessage;
import net.consensys.wittgenstein.core.messages.StatusFloodMessage;
import net.consensys.wittgenstein.core.utils.StatsHelper;
import net.consensys.wittgenstein.server.WParameter;
import java.util.*;
import java.util.concurrent.atomic.AtomicInteger;
import java.util.function.Predicate;

/**
 * A Protocol that uses p2p flooding to gather data on time needed to find desired node capabilities
 * Idea: To change the node discovery protocol to allow node record sending through gossiping
 */

public class ENRGossiping implements Protocol {
  public final P2PNetwork<ETHNode> network;
  private final ENRParameters params;
  private final NodeBuilder nb;
<<<<<<< HEAD
  private final int numberOfDifferentCapabilities = 100;
  private final int numberOfCapabilityPerNode = 10;
=======
>>>>>>> e11456ac
  private List<ETHNode> changedNodes;


  public NodeBuilder getNb() {
    return nb;
  }

  static class ENRParameters extends WParameter {
    /**
     * timeToChange is used to describe the time period, in s, that needs to pass in order to change
     * your capabilities i.e.: when you create new key-value pairs for your record. Only a given
     * percentage of nodes will actually change their capabilities at this time.
     */
    final int timeToChange;

    /**
     * capGossipTime is the period at which every node will regularly gossip their capabilities
     */
    final int capGossipTime;

    /**
     * discardTime is the time after which, if a node(s) hasnt received an update from the nodes it
     * will discard the information it holds about such node(s)
     */
    final int discardTime;

    /**
     * timeToLeave is the time before a node exists the network
     */

    final int timeToLeave;

    /**
     * totalPeers tracks the number of peers a node is connected to
     */
    final int totalPeers;
    final int NODES;
    /**
     * chaningNodes is the % of nodes that regularly change their capabilities
     */
    final float changingNodes;
    private final int maxPeers;
    final String nodeBuilderName;
    final String networkLatencyName;
    private final int numberOfDifferentCapabilities;
    private final int capPerNode;

    private ENRParameters() {
      this.NODES = 4000;
      this.timeToChange = 1000 * 60 * 60 * 2;
      this.capGossipTime = 1000 * 60 * 5;
      this.discardTime = 100;
      this.timeToLeave = 1000 * 60 * 60 * 5;
      this.totalPeers = 5;
      this.changingNodes = 20;
      this.maxPeers = 50;
<<<<<<< HEAD
=======
      this.numberOfDifferentCapabilities = 100;
      this.capPerNode = 20;
>>>>>>> e11456ac
      this.nodeBuilderName = null;
      this.networkLatencyName = null;
    }

    ENRParameters(int timeToChange, int capGossipTime, int discardTime, int timeToLeave,
<<<<<<< HEAD
        int totalPeers, int nodes, float changingNodes, int maxPeer, String nodeBuilderName,
=======
        int totalPeers, int nodes, float changingNodes, int maxPeer,
        int numberOfDifferentCapabilities, int capPerNode, String nodeBuilderName,
>>>>>>> e11456ac
        String networkLatencyName) {
      this.NODES = nodes;
      this.timeToChange = timeToChange;
      this.capGossipTime = capGossipTime;
      this.discardTime = discardTime;
      this.timeToLeave = timeToLeave;
      this.totalPeers = totalPeers;
      this.changingNodes = changingNodes;
      this.maxPeers = maxPeer;
      this.numberOfDifferentCapabilities = numberOfDifferentCapabilities;
      this.capPerNode = capPerNode;
      this.nodeBuilderName = nodeBuilderName;
      this.networkLatencyName = networkLatencyName;
    }
  }

  ENRGossiping(ENRParameters params) {
    this.params = params;
    this.network = new P2PNetwork<>(params.totalPeers, true);
    this.nb = new RegistryNodeBuilders().getByName(params.nodeBuilderName);
    this.network
        .setNetworkLatency(new RegistryNetworkLatencies().getByName(params.networkLatencyName));
  }

  @Override
  public Network<ETHNode> network() {
    return network;
  }

  @Override
  public ENRGossiping copy() {
    return new ENRGossiping(params);
  }

  //Generate new capabilities for new nodes or nodes that periodically change.
  private Set<String> generateCap() {
    Set<String> caps = new HashSet<>();
    while (caps.size() < params.capPerNode) {
      int cap = network.rd.nextInt(params.numberOfDifferentCapabilities);
      caps.add("cap_" + cap);
    }
    return caps;
  }

  private void selectChangingNodes() {
    int changingCapNodes = (int) (params.totalPeers * params.changingNodes);
    changedNodes = new ArrayList<>(changingCapNodes);
    while (changedNodes.size() < changingCapNodes) {
      changedNodes.add(network.getNodeById(network.rd.nextInt(params.totalPeers)));
    }
  }

  @Override
  public void init() {
    for (int i = 0; i < params.NODES; i++) {
      network.addNode(new ETHNode(network.rd, this.nb, generateCap()));
    }
    network.setPeers();

    Map<String, AtomicInteger> caps = new HashMap<>();
    for (ETHNode n : network.allNodes) {
      for (String s : n.capabilities) {
        AtomicInteger c = caps.computeIfAbsent(s, k -> new AtomicInteger());
        c.incrementAndGet();
      }
    }
    for (Map.Entry<String, AtomicInteger> i : caps.entrySet()) {
      if (i.getValue().get() == 1) {
        throw new IllegalStateException("Capabilities are not well distributed");
      }
      System.out.println(i.getKey() + ": " + i.getValue().get());
    }
  }

  /**
   * The components of a node record are: signature: cryptographic signature of record contents seq:
   * The sequence number, a 64 bit integer. Nodes should increase the number whenever the record
   * changes and republish the record. The remainder of the record consists of arbitrary key/value
   * pairs, which must be sorted by key. A Node sends this message to query for specific
   * capabilities in the network
   */
  public class Record extends StatusFloodMessage<ETHNode> {
    final ETHNode source;
    final int seq;
    final Set<String> caps;

    Record(ETHNode source, int msgId, int size, int localDelay, int delayBetweenPeers, int seq,
        Set<String> caps) {
      super(msgId, seq, size, localDelay, delayBetweenPeers);
      this.source = source;
      this.seq = seq;
      this.caps = caps;
    }
  }


  public class ETHNode extends P2PNode<ETHNode> {
    Set<String> capabilities;
    private int records = 0;


    boolean isFullyConnected() {
<<<<<<< HEAD
      return score(peers) == capabilities.size();
=======
      return score(peers) >= capabilities.size();
>>>>>>> e11456ac
    }

    int addedValue(ETHNode p) {
      int s1 = score(peers);
      List<ETHNode> added = new ArrayList<>(peers);
      added.add(p);
      int s2 = score(added);
      return s2 - s1;
    }

    boolean canConnect(ETHNode p) {
<<<<<<< HEAD
      if (p.down || p.peers.size() >= params.maxPeers) {
        return false;
      }
      return true;
=======
      return !p.down && p.peers.size() < params.maxPeers;
>>>>>>> e11456ac
    }

    ETHNode(Random rd, NodeBuilder nb, Set<String> capabilities) {
      super(rd, nb);
      this.capabilities = capabilities;
    }

    @Override
    public void start() {
      if (isFullyConnected()) {
        doneAt = 1;
      }

      selectChangingNodes();
      //A percentage of Nodes change their capabilities every X time as defined by the protocol parameters
      for (ETHNode n : changedNodes) {
        int start = network.rd.nextInt(params.timeToChange) + 1;
        network.registerPeriodicTask(n::changeCap, start, params.timeToChange, n);
      }

      //Nodes broadcast their capabilities every capGossipTime ms with a lag of rand*100 ms
      int startBroadcast = network.rd.nextInt(params.capGossipTime) + 1;
      network.registerPeriodicTask(this::broadcastCapabilities, startBroadcast,
          params.capGossipTime, this);

      // All nodes have to leave a day.
      int startExit = network.rd.nextInt(params.timeToLeave);
      //network.registerTask(this::exitNetwork, startExit, this);
    }

    @Override
    public void onFlood(ETHNode from, FloodMessage floodMessage) {
      Record rc = (Record) floodMessage;
      if (!canConnect(rc.source)) {
        // If we can't connect to this peer there is no need to evaluate anything
        return;
      }
      if (peers.contains(rc.source)) {
        // We're already connected, and we don't support capability changes. We
        // can ignore this message.
        return;
      }
      int addedValue = addedValue(rc.source);
      if (addedValue == 0) {
        // This node has nothing interesting for us.
        return;
      }

      if (peers.size() >= params.maxPeers) {
        if (!removeWorseIfPossible(rc.source)) {
          // We're full and removing a peer won't help.
          return;
        }
      }
      connect(rc.source);
    }

    void connect(ETHNode n) {
      network.createLink(this, n);
      if (doneAt == 0 && isFullyConnected()) {
        doneAt = network.time;
      }
      if (n.doneAt == 0 && n.isFullyConnected()) {
        n.doneAt = network.time;
      }
    }

    void broadcastCapabilities() {
      network.send(new Record(this, nodeId, 1, 10, 10, records++, this.capabilities), this,
          this.peers);
    }

    void changeCap() {
      capabilities = generateCap();
      network.send(new Record(this, nodeId, 1, 10, 10, records++, this.capabilities), this,
          this.peers);
    }


    /**
     * Count the number of matching capabilities if we're connected to this list of peers.
     */
    int score(List<ETHNode> peers) {
      Set<String> found = new HashSet<>();
      for (ETHNode n : peers) {
        for (String s : n.capabilities) {
          if (capabilities.contains(s)) {
            found.add(s);
          }
        }
      }
      if (found.size() > capabilities.size()) {
        throw new IllegalStateException();
      }
      return found.size();
    }

    /**
     * Remove the node the least interesting for us considering it would be replaced by
     * 'replacement'. If it's not interesting then don't remove the node
<<<<<<< HEAD
     *
=======
     * 
>>>>>>> e11456ac
     * @return true if we remove a node, false otherwise.
     */
    boolean removeWorseIfPossible(ETHNode replacement) {
      ETHNode toRemove = replacement;
      int maxScore = score(peers);
      List<ETHNode> cP = new ArrayList<>(peers);
      for (int i = 0; i < peers.size(); i++) {
        ETHNode cur = cP.get(i);
        cP.set(i, replacement);
        int score = score(cP);
        cP.set(i, cur);
        if (score > maxScore) {
          maxScore = score;
          toRemove = cur;
        }
      }

      if (toRemove != replacement) {
        network.removeLink(this, toRemove);
        return true;
      } else {
        return false;
      }
    }

    void exitNetwork() {
      network.disconnect(this);
      network.getNodeById(nodeId).stop();
    }
  }

  private void capSearch() {
    Predicate<Protocol> contIf = p1 -> p1.network().time <= 10000000;

    StatsHelper.StatsGetter sg = new StatsHelper.StatsGetter() {
      final List<String> fields = new StatsHelper.Counter(0).fields();

      @Override
      public List<String> fields() {
        return fields;
      }

      @Override
      public StatsHelper.Stat get(List<? extends Node> liveNodes) {
        return new StatsHelper.Counter(liveNodes.stream().filter(n -> n.getDoneAt() > 0).count());
      }
    };

    ProgressPerTime ppp =
        new ProgressPerTime(this, "", "Nodes that have found capabilities", sg, 1, null);
    ppp.run(contIf);

  }

  @Override
  public String toString() {
<<<<<<< HEAD
    return "ENRGossiping{" + "timeToChange=" + (params.timeToChange / 1000) + "s, capGossipTime="
        + (params.capGossipTime / 1000) + "s, discardTime=" + params.discardTime
        + "ms, timeToLeave=" + (params.timeToLeave / 1000) + "s, totalPeers=" + params.totalPeers
        + ", NODES=" + params.NODES + ", changingNodes=" + params.changingNodes
        + ", numberOfDifferentCapabilities=" + numberOfDifferentCapabilities
        + ", numberOfCapabilityPerNode=" + numberOfCapabilityPerNode + '}';
=======
    return "ENRGossiping{" + "timeToChange=" + params.timeToChange + ", capGossipTime="
        + params.capGossipTime + ", discardTime=" + params.discardTime + ", timeToLeave="
        + params.timeToLeave + ", totalPeers=" + params.totalPeers + ", NODES=" + params.NODES
        + ", changingNodes=" + params.changingNodes + ", numberOfDifferentCapabilities="
        + params.numberOfDifferentCapabilities + ", numberOfCapabilityPerNode=" + params.capPerNode
        + '}';
>>>>>>> e11456ac
  }

  public static void main(String... args) {
    new ENRGossiping(new ENRParameters()).capSearch();
  }
}

<|MERGE_RESOLUTION|>--- conflicted
+++ resolved
@@ -18,11 +18,6 @@
   public final P2PNetwork<ETHNode> network;
   private final ENRParameters params;
   private final NodeBuilder nb;
-<<<<<<< HEAD
-  private final int numberOfDifferentCapabilities = 100;
-  private final int numberOfCapabilityPerNode = 10;
-=======
->>>>>>> e11456ac
   private List<ETHNode> changedNodes;
 
 
@@ -79,22 +74,15 @@
       this.totalPeers = 5;
       this.changingNodes = 20;
       this.maxPeers = 50;
-<<<<<<< HEAD
-=======
       this.numberOfDifferentCapabilities = 100;
       this.capPerNode = 20;
->>>>>>> e11456ac
       this.nodeBuilderName = null;
       this.networkLatencyName = null;
     }
 
     ENRParameters(int timeToChange, int capGossipTime, int discardTime, int timeToLeave,
-<<<<<<< HEAD
-        int totalPeers, int nodes, float changingNodes, int maxPeer, String nodeBuilderName,
-=======
         int totalPeers, int nodes, float changingNodes, int maxPeer,
         int numberOfDifferentCapabilities, int capPerNode, String nodeBuilderName,
->>>>>>> e11456ac
         String networkLatencyName) {
       this.NODES = nodes;
       this.timeToChange = timeToChange;
@@ -197,11 +185,7 @@
 
 
     boolean isFullyConnected() {
-<<<<<<< HEAD
-      return score(peers) == capabilities.size();
-=======
       return score(peers) >= capabilities.size();
->>>>>>> e11456ac
     }
 
     int addedValue(ETHNode p) {
@@ -213,14 +197,7 @@
     }
 
     boolean canConnect(ETHNode p) {
-<<<<<<< HEAD
-      if (p.down || p.peers.size() >= params.maxPeers) {
-        return false;
-      }
-      return true;
-=======
       return !p.down && p.peers.size() < params.maxPeers;
->>>>>>> e11456ac
     }
 
     ETHNode(Random rd, NodeBuilder nb, Set<String> capabilities) {
@@ -320,12 +297,12 @@
 
     /**
      * Remove the node the least interesting for us considering it would be replaced by
-     * 'replacement'. If it's not interesting then don't remove the node
-<<<<<<< HEAD
+     * 'replacement'. If it's not interesting then don't remove the node <<<<<<< HEAD
      *
-=======
+     * =======
      * 
->>>>>>> e11456ac
+     * >>>>>>> e11456ac182ba6c97ee72bd8307753e7f33014a2
+     * 
      * @return true if we remove a node, false otherwise.
      */
     boolean removeWorseIfPossible(ETHNode replacement) {
@@ -382,21 +359,12 @@
 
   @Override
   public String toString() {
-<<<<<<< HEAD
-    return "ENRGossiping{" + "timeToChange=" + (params.timeToChange / 1000) + "s, capGossipTime="
-        + (params.capGossipTime / 1000) + "s, discardTime=" + params.discardTime
-        + "ms, timeToLeave=" + (params.timeToLeave / 1000) + "s, totalPeers=" + params.totalPeers
-        + ", NODES=" + params.NODES + ", changingNodes=" + params.changingNodes
-        + ", numberOfDifferentCapabilities=" + numberOfDifferentCapabilities
-        + ", numberOfCapabilityPerNode=" + numberOfCapabilityPerNode + '}';
-=======
     return "ENRGossiping{" + "timeToChange=" + params.timeToChange + ", capGossipTime="
         + params.capGossipTime + ", discardTime=" + params.discardTime + ", timeToLeave="
         + params.timeToLeave + ", totalPeers=" + params.totalPeers + ", NODES=" + params.NODES
         + ", changingNodes=" + params.changingNodes + ", numberOfDifferentCapabilities="
         + params.numberOfDifferentCapabilities + ", numberOfCapabilityPerNode=" + params.capPerNode
         + '}';
->>>>>>> e11456ac
   }
 
   public static void main(String... args) {
