package net.consensys.wittgenstein.protocols;

import com.fasterxml.jackson.databind.annotation.JsonSerialize;
import net.consensys.wittgenstein.core.*;
import net.consensys.wittgenstein.core.json.ListNodeConverter;
import net.consensys.wittgenstein.core.messages.Message;
import net.consensys.wittgenstein.core.utils.MoreMath;
import net.consensys.wittgenstein.core.utils.StatsHelper;
import net.consensys.wittgenstein.core.utils.BitSetUtils;
import net.consensys.wittgenstein.server.WParameters;
import net.consensys.wittgenstein.tools.NodeDrawer;
import java.io.File;
import java.util.*;
import java.util.concurrent.TimeUnit;
import java.util.function.Predicate;
import java.util.stream.Collectors;

@SuppressWarnings("WeakerAccess")
public class Handel implements Protocol {
  private final HandelParameters params;
  private final Network<HNode> network = new Network<>();


  public static class HandelParameters extends WParameters {
    /**
     * The number of nodes in the network
     */
    final int nodeCount;

    /**
     * The number of signatures to reach to finish the protocol.
     */
    final int threshold;

    /**
     * The minimum time it takes to do a pairing for a node.
     */
    final int pairingTime;

    final int levelWaitTime;
    final int periodDurationMs;
    final int acceleratedCallsCount;

    final int nodesDown;
    final String nodeBuilderName;
    final String networkLatencyName;

    /**
     * Allows to test what happens when all the nodes are not starting at the same time. If the
     * value is different than 0, all the nodes are starting at a time uniformly distributed between
     * zero and 'desynchronizedStart'
     */
    final int desynchronizedStart;

    /**
     * A Byzantine scenario where all nodes starts
     */
    final boolean byzantineSuicide;
    final boolean hiddenByzantine;

    /**
     * parameters related to the window-ing technique - null if not set
     */
    public WindowParameters window;

    // Used for json / http server
    @SuppressWarnings("unused")
    public HandelParameters() {
      this.nodeCount = 32768 / 1024;
      this.threshold = (int) (nodeCount * (0.99));
      this.pairingTime = 3;
      this.levelWaitTime = 50;
      this.periodDurationMs = 10;
      this.acceleratedCallsCount = 10;
      this.nodesDown = 0;
      this.nodeBuilderName = null;
      this.networkLatencyName = null;
      this.desynchronizedStart = 0;
      this.byzantineSuicide = false;
      this.hiddenByzantine = false;
    }

    public HandelParameters(int nodeCount, int threshold, int pairingTime, int levelWaitTime,
        int periodDurationMs, int acceleratedCallsCount, int nodesDown, String nodeBuilderName,
        String networkLatencyName, int desynchronizedStart, boolean byzantineSuicide,
        boolean hiddenByzantine) {


      if (nodesDown >= nodeCount || nodesDown < 0 || threshold > nodeCount
          || (nodesDown + threshold > nodeCount)) {
        throw new IllegalArgumentException("nodeCount=" + nodeCount + ", threshold=" + threshold);
      }
      if (Integer.bitCount(nodeCount) != 1) {
        throw new IllegalArgumentException("We support only power of two nodes in this simulation");
      }

      if (byzantineSuicide && hiddenByzantine) {
        throw new IllegalArgumentException("Only one attack at a time");
      }

      this.nodeCount = nodeCount;
      this.threshold = threshold;
      this.pairingTime = pairingTime;
      this.levelWaitTime = levelWaitTime;
      this.periodDurationMs = periodDurationMs;
      this.acceleratedCallsCount = acceleratedCallsCount;
      this.nodesDown = nodesDown;
      this.nodeBuilderName = nodeBuilderName;
      this.networkLatencyName = networkLatencyName;
      this.desynchronizedStart = desynchronizedStart;
      this.byzantineSuicide = byzantineSuicide;
      this.hiddenByzantine = hiddenByzantine;
    }

    @Override
    public String toString() {
      return "HandelParameters{" + "nodeCount=" + nodeCount + ", threshold=" + threshold
          + ", pairingTime=" + pairingTime + ", levelWaitTime=" + levelWaitTime
          + ", periodDurationMs=" + periodDurationMs + ", acceleratedCallsCount="
          + acceleratedCallsCount + ", nodesDown=" + nodesDown + ", nodeBuilderName='"
          + nodeBuilderName + '\'' + ", networkLatencyName='" + networkLatencyName + '\''
          + ", desynchronizedStart=" + desynchronizedStart + ", byzantineSuicide="
          + byzantineSuicide + ", hiddenByzantine=" + hiddenByzantine + '}';

    }
  }

  @FunctionalInterface
  public interface CongestionWindow {
    int newSize(int currentSize, boolean correctVerification);
  }

  static class WindowParameters {
    public final static String FIXED = "FIXED";
    public final static String VARIABLE = "VARIABLE";
    public final String type;
    // for fixed type
    public final int size;
    public final boolean useScore;
    // for variable type
    public final int initial; // initial window size
    public final int minimum; // minimum window size at all times
    public final int maximum; // maximum window size at all times
    // what type "congestion" algorithm do we want to us
    public final CongestionWindow congestion;
    public final boolean moving; // is it a moving window or not -> moving sets the beginning of the window to the lowest-rank unverified signature

    /**
     * WindowParameters for FIXED window
<<<<<<< HEAD
     *  @param size
     * @param moving
     * @param useScore
=======
>>>>>>> abec2055
     */
    public WindowParameters(int size, boolean moving, boolean useScore) {
      this(FIXED, size, useScore, 0, 0, 0, null, moving);
    }

    /**
     * WindowParameters for VARIABLE window
     */
    public WindowParameters(int initial, int minimum, int maximum, CongestionWindow congestion,
        boolean moving) {
      this(VARIABLE, 0, false, initial, minimum, maximum, congestion, moving);
    }

    private WindowParameters(String type, int size, boolean useScore, int initial, int minimum, int maximum,
                             CongestionWindow congestion, boolean moving) {
      this.useScore = useScore;
      this.initial = initial;
      this.minimum = minimum;
      this.maximum = maximum;
      this.congestion = congestion;
      this.moving = moving;
      this.type = type;
      this.size = size;
    }

    public int newSize(int currentWindowSize, boolean correct) {
      int updatedSize = congestion.newSize(currentWindowSize, correct);
      if (updatedSize > maximum) {
        return maximum;
      } else if (updatedSize < minimum) {
        return minimum;
      }
      return updatedSize;
    }
  }

  static class CongestionLinear implements CongestionWindow {
    public final int delta; // window is increased/decreased by delta

    public CongestionLinear(int delta) {
      this.delta = delta;
    }

    public int newSize(int curr, boolean correct) {
      if (correct) {
        return curr + delta;
      } else {
        return curr - delta;
      }
    }

    @Override
    public String toString() {
      return "Linear{" + "delta=" + delta + "}\t";
    }
  }

  static class CongestionExp implements CongestionWindow {
    public final double increaseFactor;
    public final double decreaseFactor;

    public CongestionExp(double increaseFactor, double decreaseFactor) {
      this.increaseFactor = increaseFactor;
      this.decreaseFactor = decreaseFactor;
    }

    public int newSize(int curr, boolean correct) {
      if (correct) {
        // ceil -> rapidly increasing size
        return (int) Math.ceil((double) curr * increaseFactor);
      } else {
        // floor -> rapidly decreasing size
        return (int) Math.floor((double) curr / decreaseFactor);
      }
    }

    @Override
    public String toString() {
      return "CExp{" + "inc=" + increaseFactor + ",dec=" + decreaseFactor + '}';
    }
  }


  public Handel(HandelParameters params) {
    this.params = params;
    this.network
        .setNetworkLatency(RegistryNetworkLatencies.singleton.getByName(params.networkLatencyName));
  }


  @Override
  public String toString() {
    return "Handel, " + "nodes=" + params.nodeCount + ", threshold=" + params.threshold
        + ", pairing=" + params.pairingTime + "ms, levelWaitTime=" + params.levelWaitTime
        + "ms, period=" + params.periodDurationMs + "ms, acceleratedCallsCount="
        + params.acceleratedCallsCount + ", dead nodes=" + params.nodesDown + ", builder="
        + params.nodeBuilderName;
  }

  static class SendSigs extends Message<HNode> {
    final int level;
    final BitSet sigs;
    final boolean levelFinished;
    final int size;
    final boolean badSig;

    public SendSigs(BitSet sigs, HNode.HLevel l) {
      this.sigs = (BitSet) sigs.clone();
      this.level = l.level;
      this.size = 1 + l.expectedSigs() / 8 + 96 * 2; // Size = level + bit field + the signatures included + our own sig
      this.levelFinished = l.incomingComplete();
      this.badSig = false;
      if (sigs.isEmpty() || sigs.cardinality() > l.size) {
        throw new IllegalStateException("bad level: " + l.level);
      }
    }

    private SendSigs(HNode from, HNode to) {
      this.level = to.level(from);
      this.sigs = to.levels.get(level).waitedSigs;
      this.levelFinished = false;
      this.size = 1;
      this.badSig = true;
    }


    @Override
    public int size() {
      return size;
    }

    @Override
    public void action(Network<HNode> network, HNode from, HNode to) {
      if (!to.suicidalAttackDone) {
        fillWithFalseSigs(network, to);
        to.suicidalAttackDone = true;
      }

      to.onNewSig(from, this);
    }

    public void fillWithFalseSigs(Network<HNode> network, HNode honest) {
      List<HNode> byz = network.allNodes.stream().filter(Node::isDown).collect(Collectors.toList());
      for (HNode b : byz) {
        SendSigs ss = new SendSigs(b, honest);
        honest.onNewSig(b, ss);
      }
    }
  }


  public class HNode extends Node {
    final int startAt;
    final List<HLevel> levels = new ArrayList<>();
    final int nodePairingTime = (int) (Math.max(1, params.pairingTime * speedRatio));
    final int[] receptionRanks = new int[params.nodeCount];
    final BitSet blacklist = new BitSet();

    boolean suicidalAttackDone;
    final HiddenByzantine hiddenByzantine;

    boolean done = false;
    int sigChecked = 0;
    int sigQueueSize = 0;

    HNode(int startAt, NodeBuilder nb) {
      super(network.rd, nb);
      this.startAt = startAt;
      this.suicidalAttackDone = !params.byzantineSuicide;
      this.hiddenByzantine = params.hiddenByzantine ? new HiddenByzantine() : null;
    }

    public void initLevel() {
      int roundedPow2NodeCount = MoreMath.roundPow2(params.nodeCount);
      BitSet allPreviousNodes = new BitSet(params.nodeCount);
      HNode.HLevel last = new HNode.HLevel();
      levels.add(last);
      for (int l = 1; Math.pow(2, l) <= roundedPow2NodeCount; l++) {
        allPreviousNodes.or(last.waitedSigs);
        last = new HNode.HLevel(last, allPreviousNodes);
        levels.add(last);
      }
    }

    void dissemination() {
      for (HLevel sfl : levels) {
        sfl.doCycle();
      }
    }

    boolean hasSigToVerify() {
      return sigQueueSize != 0;
    }

    int totalSigSize() {
      HLevel last = levels.get(levels.size() - 1);
      return last.totalOutgoing.cardinality() + last.totalIncoming.cardinality();
    }

    public int level(HNode dest) {
      for (int i = levels.size() - 1; i >= 0; i--) {
        if (levels.get(i).waitedSigs.get(dest.nodeId)) {
          return i;
        }
      }
      throw new IllegalStateException();
    }

    public class HLevel {
      final int level;
      final int size;

      @JsonSerialize(converter = ListNodeConverter.class)
      final List<HNode> peers = new ArrayList<>(); // peers, sorted in emission order

      // The peers when we have all signatures for this level.
      final BitSet waitedSigs = new BitSet(); // 1 for the signatures we should get at this level

      final BitSet lastAggVerified = new BitSet();
      // The aggregate signatures verified in this level
      final BitSet totalIncoming = new BitSet();
      // The merge of the individual & the last agg verified
      final BitSet verifiedIndSignatures = new BitSet();
      // The individual signatures verified in this level

      final List<SigToVerify> toVerifyAgg = new ArrayList<>();
      final BitSet toVerifyInd = new BitSet(); // The individual signatures received

      public BitSet finishedPeers = new BitSet();
      // The list of peers who told us they had finished this level.

      final BitSet totalOutgoing = new BitSet(); // The signatures we're sending for this level
      public boolean outgoingFinished = false;
      // all our peers are complete: no need to send anything for this level

      /**
       * We're going to contact all nodes, one after the other. That's our position in the peers'
       * list.
       */
      int posInLevel = 0;

      /**
       * Window-related fields
       */
      int currWindowSize = params.window == null ? 0 : params.window.initial; // what's the size of the window currently

      /**
       * Build a level 0 object. At level 0 need (and have) only our own signature. We have only one
       * peer to contact.
       */
      HLevel() {
        level = 0;
        size = 0;
        outgoingFinished = true;
        lastAggVerified.set(nodeId);
        verifiedIndSignatures.set(nodeId);
        totalIncoming.set(nodeId);
      }

      /**
       * Build a level on top of the previous one.
       */
      HLevel(HLevel previousLevel, BitSet allPreviousNodes) {
        level = previousLevel.level + 1;

        // Signatures needed to finish the current level are:
        //  sigs of the previous level + peers of the previous level.
        //  If we have all this we have finished this level
        waitedSigs.or(allSigsAtLevel(this.level));
        waitedSigs.andNot(allPreviousNodes);
        totalOutgoing.set(nodeId);
        size = waitedSigs.cardinality();
      }

      /**
       * That's the number of signatures we have if we have all of them. It's also the number of
       * signatures we're going to send.
       */
      int expectedSigs() {
        return size;
      }

      /**
       * We start a level if we reached the time out or if we have all the signatures.
       */
      boolean isOpen() {
        if (outgoingFinished) {
          return false;
        }

        if (network.time >= (level - 1) * params.levelWaitTime) {
          return true;
        }

        if (outgoingComplete()) {
          return true;
        }

        return false;
      }

      void doCycle() {
        if (!isOpen()) {
          return;
        }

        List<HNode> dest = getRemainingPeers(1);
        if (!dest.isEmpty()) {
          SendSigs ss = new SendSigs(totalOutgoing, this);
          network.send(ss, HNode.this, dest.get(0));
        }
      }

      List<HNode> getRemainingPeers(int peersCt) {
        List<HNode> res = new ArrayList<>(peersCt);

        int start = posInLevel;
        while (peersCt > 0 && !outgoingFinished) {

          HNode p = peers.get(posInLevel++);
          if (posInLevel >= peers.size()) {
            posInLevel = 0;
          }

          if (!finishedPeers.get(p.nodeId) && !blacklist.get(p.nodeId)) {
            res.add(p);
            peersCt--;
          } else {
            if (posInLevel == start) {
              outgoingFinished = true;
            }
          }
        }

        return res;
      }

      void buildEmissionList(ArrayList<HNode>[][][] emissions) {
        assert peers.isEmpty();
        for (ArrayList<HNode> ranks : emissions[nodeId][level]) {
          if (ranks != null && !ranks.isEmpty()) {
            if (ranks.size() > 1) {
              Collections.shuffle(ranks, network.rd);
            }
            peers.addAll(ranks);
          }
        }
      }

      public boolean incomingComplete() {
        return waitedSigs.equals(totalIncoming);
      }

      public boolean outgoingComplete() {
        return totalOutgoing.cardinality() == size;
      }


      int sizeIfIncluded(SigToVerify sig) {
        BitSet c = (BitSet) sig.sig.clone();
        c.or(verifiedIndSignatures);
        return c.cardinality();
      }

      public SigToVerify bestToVerify() {
        if (toVerifyAgg.size() == 0) {
          return null;
        }
        if (Handel.this.params.window != null) {
          return bestToVerifyWithWindow();
        }
        List<SigToVerify> curatedList = new ArrayList<>();
        int curSize = totalIncoming.cardinality();
        SigToVerify best = null;
        boolean removed = false;
        for (SigToVerify stv : toVerifyAgg) {
          int s = sizeIfIncluded(stv);
          if (!blacklist.get(stv.from) && s > curSize) {
            // only add signatures that can result in a better aggregate signature
            curatedList.add(stv);
            if (best == null || stv.rank < best.rank) {
              // take the signature with the highest rank in the reception list
              best = stv;
            }
          } else {
            removed = true;
          }
        }
        if (removed) {
          replaceToVerifyAgg(curatedList);
        }

        return best;
      }

      public SigToVerify bestToVerifyWithWindow() {
        WindowParameters window = Handel.this.params.window;
        switch (window.type) {
          case WindowParameters.FIXED:
            return bestToVerifyWithWindowFIXED();
          case WindowParameters.VARIABLE:
            return bestToVerifyWithWindowVARIABLE();
        }
        return null;
      }

      /**
       * This method uses a window that has a variable size depending on whether the node has
       * received invalid contributions or not. Within the window, it evaluates with a scoring
       * function. Outside it evaluates with the rank.
       */
      public SigToVerify bestToVerifyWithWindowVARIABLE() {
        HandelParameters global = Handel.this.params;
        WindowParameters params = global.window;
        if (this.currWindowSize < 1) {
          throw new IllegalStateException();
        }

        int windowIndex = 0;
        if (params.moving) {
          // we set the window index to the rank of the first unverified signature
          windowIndex =
              Collections.min(toVerifyAgg, Comparator.comparingInt(SigToVerify::getRank)).rank;
        }
        int curSignatureSize = totalIncoming.cardinality();
        SigToVerify bestOutside = null; // best signature outside the window - rank based decision
        SigToVerify bestInside = null; // best signature inside the window - ranking
        int bestScoreInside = 0; // score associated to the best sig. inside the window

        int removed = 0;
        List<SigToVerify> curatedList = new ArrayList<>();
        for (SigToVerify stv : toVerifyAgg) {
          int s = sizeIfIncluded(stv);
          if (!blacklist.get(stv.from) && s > curSignatureSize) {
            // only add signatures that can result in a better aggregate signature
            // select the high priority one from the low priority on
            curatedList.add(stv);
<<<<<<< HEAD
            if (stv.rank <= windowIndex + windowSize) {
=======
            if (stv.rank <= windowIndex + this.currWindowSize) {

>>>>>>> abec2055
              int score = evaluateSig(this, stv.sig);
              if (score > bestScoreInside) {
                bestScoreInside = score;
                bestInside = stv;
              }
            } else {
              if (bestOutside == null ||  stv.rank < bestOutside.rank ) {
                bestOutside = stv;
              }
            }
          } else {
            removed++;
          }
        }

        if (removed > 0) {
<<<<<<< HEAD
          int oldSize = toVerifyAgg.size();
          toVerifyAgg.clear();
          toVerifyAgg.addAll(curatedList);
          int newSize = toVerifyAgg.size();
          sigQueueSize -= oldSize;
          sigQueueSize += newSize;
=======
          replaceToVerifyAgg(curatedList);
>>>>>>> abec2055
        }

        SigToVerify toVerify;
        if (bestInside != null) {
          toVerify = bestInside;
        } else if (bestOutside != null) {
          toVerify = bestOutside;
        } else {
          return null;
        }

        return toVerify;
      }

      private void replaceToVerifyAgg(List<SigToVerify> curatedList) {
        int oldSize = toVerifyAgg.size();
        toVerifyAgg.clear();
        toVerifyAgg.addAll(curatedList);
        int newSize = toVerifyAgg.size();
        sigQueueSize -= oldSize;
        sigQueueSize += newSize;
        if (sigQueueSize < 0) {
          throw new IllegalStateException("sigQueueSize=" + sigQueueSize);
        }
      }

      /**
       * This method uses a simple fixed window of given length in the window paramters. Within the
       * window, it evaluates randomly.
       */
      public SigToVerify bestToVerifyWithWindowFIXED() {
        List<SigToVerify> lowPriority = new ArrayList<>();
        List<SigToVerify> highPriority = new ArrayList<>();
        int window = Handel.this.params.window.size;
        SigToVerify best = null;

        int curSize = totalIncoming.cardinality();
        boolean removed = false;


        for (SigToVerify stv : toVerifyAgg) {
          int s = sizeIfIncluded(stv);
          if (!blacklist.get(stv.from) && s > curSize) {
            // only add signatures that can result in a better aggregate signature
            // select the high priority one from the low priority one
            if (stv.rank <= window) {
              highPriority.add(stv);
            } else {
              lowPriority.add(stv);
              if (best == null || best.rank > stv.rank) {
                best = stv;
              }
            }
          } else {
            removed = true;
          }
        }
        if (removed) {
          List<SigToVerify> all = new ArrayList<>(highPriority);
          all.addAll(lowPriority);
          replaceToVerifyAgg(all);
        }

        // take highest priority signatures randomly
        if (highPriority.size() > 0) {
          int idx = network.rd.nextInt(highPriority.size());
          return highPriority.get(idx);
        }
        if (lowPriority.size() > 0) {
          // take the lowest rank from the rest of the stream
          return best;
        }

        return null;
      }
    }

    /**
     * Evaluate the interest to verify a signature by setting a score The higher the score the more
     * interesting the signature is. 0 means the signature is not interesting and can be discarded.
     */
    private int evaluateSig(HLevel l, BitSet sig) {
      int newTotal = 0; // The number of signatures in our new best
      int addedSigs = 0; // The number of sigs we add with our new best compared to the existing one. Can be negative
      int combineCt = 0; // The number of sigs in our new best that come from combining it with individual sigs

      if (l.lastAggVerified.cardinality() >= l.expectedSigs()) {
        return 0;
      }

      BitSet withIndiv = (BitSet) l.verifiedIndSignatures.clone();
      withIndiv.or(sig);

      if (l.lastAggVerified.cardinality() == 0) {
        // the best is the new multi-sig combined with the ind. sigs
        newTotal = sig.cardinality();
        addedSigs = newTotal;
        combineCt = 0;
      } else {
        if (sig.intersects(l.lastAggVerified)) {
          // We can't merge, it's a replace
          newTotal = withIndiv.cardinality();
          addedSigs = newTotal - l.lastAggVerified.cardinality();
          combineCt = newTotal;
        } else {
          // We can merge our current best and the new ms. We also add individual
          //  signatures that we previously verified
          withIndiv.or(l.lastAggVerified);
          newTotal = withIndiv.cardinality();
          addedSigs = newTotal - l.lastAggVerified.cardinality();
          combineCt = newTotal;
        }
      }

      if (addedSigs <= 0) {
        if (sig.cardinality() == 1 && !sig.intersects(l.verifiedIndSignatures)) {
          return 1;
        }
        return 0;
      }

      if (newTotal == l.expectedSigs()) {
        // This completes a level! That's the best options for us. We give
        //  a greater value to the first levels/
        return 1000000 - l.level * 10;
      }

      // It adds value, but does not complete a level. We
      //  favorize the older level but take into account the number of sigs we receive as well.
      return 100000 - l.level * 100 + addedSigs;
    }

    /**
     * @return all the signatures you should have when this round is finished.
     */
    BitSet allSigsAtLevel(int round) {
      if (round < 1) {
        throw new IllegalArgumentException("round=" + round);
      }
      BitSet res = new BitSet(params.nodeCount);
      int cMask = (1 << round) - 1;
      int start = (cMask | nodeId) ^ cMask;
      int end = nodeId | cMask;
      end = Math.min(end, params.nodeCount - 1);
      res.set(start, end + 1);
      res.set(nodeId, false);

      return res;
    }


    /**
     * If the state has changed we send a message to all. If we're done, we update all our peers: it
     * will be our last message.
     */
    void updateVerifiedSignatures(SigToVerify vs) {
      if (vs.badSig) {
        blacklist.set(vs.from);

        if (params.hiddenByzantine) {
          throw new IllegalStateException("We should not have invalid signatures in this scenario");
        }
        return;
      }

      HLevel vsl = levels.get(vs.level);
      if (!BitSetUtils.include(vsl.waitedSigs, vs.sig)) {
        throw new IllegalStateException("bad signature received");
      }


      vsl.toVerifyInd.set(vs.from, false);
      vsl.toVerifyAgg.remove(vs);

      vsl.verifiedIndSignatures.set(vs.from);

      boolean improved = false;
      if (!vsl.totalIncoming.get(vs.from)) {
        vsl.totalIncoming.set(vs.from);
        improved = true;
      }

      BitSet all = (BitSet) vs.sig.clone();
      all.or(vsl.verifiedIndSignatures);
      if (all.cardinality() > vsl.verifiedIndSignatures.cardinality()) {
        improved = true;

        if (vsl.lastAggVerified.intersects(vs.sig)) {
          vsl.lastAggVerified.clear();
        }
        vsl.lastAggVerified.or(vs.sig);

        vsl.totalIncoming.clear();
        vsl.totalIncoming.or(vsl.lastAggVerified);
        vsl.totalIncoming.or(vsl.verifiedIndSignatures);
      }

      if (!improved) {
        return;
      }

      boolean justCompleted = vsl.incomingComplete();

      BitSet cur = new BitSet();
      for (HLevel l : levels) {
        if (l.level > vsl.level) {
          l.totalOutgoing.clear();
          l.totalOutgoing.or(cur);
          if (justCompleted && params.acceleratedCallsCount > 0 && !l.outgoingFinished
              && l.outgoingComplete()) {
            List<HNode> peers = l.getRemainingPeers(params.acceleratedCallsCount);
            SendSigs sendSigs = new SendSigs(l.totalOutgoing, l);
            network.send(sendSigs, this, peers);
          }
        }
        cur.or(l.totalIncoming);
      }

      if (doneAt == 0 && cur.cardinality() >= params.threshold) {
        doneAt = network.time;
      }
    }

    /**
     * Nothing much to do when we receive a sig set: we just add it to our toVerify list.
     */
    void onNewSig(HNode from, SendSigs ssigs) {
      if (network.time < startAt || blacklist.get(from.nodeId)) {
        return;
      }

      HLevel l = levels.get(ssigs.level);

      if (!BitSetUtils.include(l.waitedSigs, ssigs.sigs)) {
        throw new IllegalStateException("bad signatures received");
      }

      BitSet cs = (BitSet) ssigs.sigs.clone();
      cs.and(l.waitedSigs);
      if (!cs.equals(ssigs.sigs) || ssigs.sigs.isEmpty()) {
        throw new IllegalStateException("bad message");
      }

      if (ssigs.levelFinished) {
        l.finishedPeers.set(from.nodeId);
      }

      if (!l.verifiedIndSignatures.get(from.nodeId)) {
        l.toVerifyInd.set(from.nodeId);
      }

      sigQueueSize++;
      l.toVerifyAgg.add(
          new SigToVerify(from.nodeId, l.level, receptionRanks[from.nodeId], cs, ssigs.badSig));
    }

    void checkSigs() {
      ArrayList<SigToVerify> byLevels = new ArrayList<>();

      for (HLevel l : levels) {
        SigToVerify ss = l.bestToVerify();
        if (ss != null) {
          byLevels.add(ss);
        }
      }

      if (byLevels.isEmpty()) {
        return;
      }

      SigToVerify best = byLevels.get(network.rd.nextInt(byLevels.size()));
      if (hiddenByzantine != null && best.level == levels.size() - 1) {
        best = hiddenByzantine.attack(this, best);
      }

      if (params.window != null) {
        HLevel l = levels.get(best.level);
        l.currWindowSize = params.window.newSize(l.currWindowSize, !best.badSig);

        //receptionRanks[best.from] += l.peers.size();
        if (receptionRanks[best.from] < 0) {
          receptionRanks[best.from] = Integer.MAX_VALUE;
        }
      }
      sigChecked++;

      final SigToVerify fBest = best;
      network.registerTask(() -> HNode.this.updateVerifiedSignatures(fBest),
          network.time + nodePairingTime, HNode.this);
    }
  }


  class HiddenByzantine {
    HNode firstByzantine = null;
    boolean noByzantinePeers = false;
    SigToVerify last = null;

    HNode firstByzantine(HNode t, HNode.HLevel l) {
      HNode best = null;
      int bestRank = Integer.MAX_VALUE;

      for (HNode p : l.peers) {
        if (p.isDown() && t.receptionRanks[p.nodeId] < bestRank) {
          bestRank = t.receptionRanks[p.nodeId];
          best = p;
          if (bestRank == 0) {
            return p;
          }
        }
      }
      return best; // can be null if this node has no byzantine peer.
    }

    /**
     * We're trying to flood the last level with valid but not really useful signatures.
     */
    SigToVerify attack(HNode target, SigToVerify currentBest) {
      if (noByzantinePeers) {
        return currentBest;
      }

      HNode.HLevel l = target.levels.get(currentBest.level);
      if (firstByzantine == null) {
        firstByzantine = firstByzantine(target, l);
        if (firstByzantine == null) {
          noByzantinePeers = true;
          return currentBest;
        }
      }

      if (last == currentBest) {
        // A previous attack finally worked. Good.
        last = null;
        return currentBest;
      }
      if (last != null) {
        if (l.toVerifyAgg.contains(last)) {
          // ok, we plugged our low quality sig but we're still in the list. The attack failed... this time.
          return currentBest;
        }
        // Our signature has been pruned.
        last = null;
      }

      // Ok, we're going to push a bad signature and check if we can trick the score function
      BitSet cur = (BitSet) l.totalIncoming.clone();
      boolean found = !cur.get(firstByzantine.nodeId);
      cur.set(firstByzantine.nodeId);

      if (found && cur.cardinality() >= currentBest.sig.cardinality()) {
        return currentBest;
      }

      for (int i = 0; !found && i < l.peers.size(); i++) {
        HNode p = l.peers.get(i);
        if (!cur.get(p.nodeId)) {
          cur.set(p.nodeId);
          found = true;
        }
      }

      if (!found) {
        return currentBest;
      }

      SigToVerify bad = new SigToVerify(firstByzantine.nodeId, l.level,
          target.receptionRanks[firstByzantine.nodeId], cur, false);
      l.toVerifyAgg.add(bad);
      target.sigQueueSize++;
      SigToVerify newBest = l.bestToVerify();
      if (newBest != bad) {
        last = bad;
      }
      return newBest;
    }
  }

  static class SigToVerify {
    final int from;
    final int level;

    public int getRank() {
      return rank;
    }

    final int rank;
    final BitSet sig;
    final boolean badSig;

    SigToVerify(int from, int level, int rank, BitSet sig, boolean badSig) {
      this.from = from;
      this.level = level;
      this.rank = rank;
      this.sig = sig;
      this.badSig = badSig;
    }
  }

  @Override
  public Handel copy() {
    return new Handel(params);
  }


  public void init() {
    NodeBuilder nb = RegistryNodeBuilders.singleton.getByName(params.nodeBuilderName);

    for (int i = 0; i < params.nodeCount; i++) {
      int startAt =
          params.desynchronizedStart == 0 ? 0 : network.rd.nextInt(params.desynchronizedStart);
      final HNode n = new HNode(startAt, nb);
      network.addNode(n);
    }

    for (int setDown = 0; setDown < params.nodesDown;) {
      int down = network.rd.nextInt(params.nodeCount);
      Node n = network.allNodes.get(down);
      if (!n.isDown() && down != 1) {
        // We keep the node 1 up to help on debugging
        n.stop();
        setDown++;
      }
    }

    for (HNode n : network.allNodes) {
      n.initLevel();
      if (!n.isDown()) {
        network.registerPeriodicTask(n::dissemination, n.startAt + 1, params.periodDurationMs, n);
        network.registerConditionalTask(n::checkSigs, n.startAt + 1, n.nodePairingTime, n,
            n::hasSigToVerify, () -> !n.done);
      }
    }

    List<HNode> an = new ArrayList<>(network.allNodes);
    int nLevel = MoreMath.log2(params.nodeCount);

    @SuppressWarnings("unchecked")
    ArrayList<HNode>[][][] emissions =
        new ArrayList[params.nodeCount][nLevel + 1][params.nodeCount];

    for (HNode n : network.allNodes) {
      Collections.shuffle(an, network.rd);
      int[] pos = new int[nLevel + 1];
      for (HNode sentBy : an) {
        if (sentBy != n) {
          int dl = n.level(sentBy);
          n.receptionRanks[sentBy.nodeId] = pos[dl];
          if (!sentBy.isDown()) {
            // No need to build the emission list of the dead nodes
            if (emissions[sentBy.nodeId][dl][pos[dl]] == null) {
              emissions[sentBy.nodeId][dl][pos[dl]] = new ArrayList<>();
            }
            emissions[sentBy.nodeId][dl][pos[dl]].add(n);
          }
          pos[dl]++;
        }
      }
    }

    for (HNode n : network.allNodes) {
      if (!n.isDown()) {
        for (HNode.HLevel l : n.levels) {
          l.buildEmissionList(emissions);
        }
      }
    }
  }

  @Override
  public Network<HNode> network() {
    return network;
  }


  class HNodeStatus implements NodeDrawer.NodeStatus {
    @Override
    public int getMax() {
      return params.nodeCount;
    }

    @Override
    public int getMin() {
      return 1;
    }

    @Override
    public int getVal(Node n) {
      return ((HNode) n).totalSigSize();
    }

    @Override
    public boolean isSpecial(Node n) {
      return n.extraLatency > 0;
    }
  }

  public static Predicate<Handel> newContIf() {
    return p -> {
      for (HNode n : p.network().liveNodes()) {
        if (n.doneAt == 0) {
          return true;
        }
      }
      return false;
    };
  }

  public static Handel newProtocol() {
    int nodeCt = 32768 / 8;
    double deadR = 0.10;
    double tsR = .85;

    String nb = RegistryNodeBuilders.name(true, false, 0.33);
    String nl = NetworkLatency.AwsRegionNetworkLatency.class.getSimpleName();

    int ts = (int) (tsR * nodeCt);
    int dead = (int) (deadR * nodeCt);
    HandelParameters params =
        new HandelParameters(nodeCt, ts, 4, 50, 20, 10, dead, nb, nl, 0, false, false);

    return new Handel(params);
  }

  public static void drawImgs() {
    Handel p = newProtocol();
    Predicate<Handel> contIf = newContIf();

    p.init();
    int freq = 10;
    try (NodeDrawer nd =
        new NodeDrawer(p.new HNodeStatus(), new File("/tmp/handel_anim.gif"), freq)) {
      int i = 0;
      do {
        p.network.runMs(freq);

        nd.drawNewState(p.network.time, TimeUnit.MILLISECONDS, p.network.liveNodes());
        if (i % 100 == 0) {
          nd.writeLastToGif(new File("/tmp/img_" + i + ".gif"));
        }
        i++;

      } while (contIf.test(p));
    }
  }

  public static void sigsPerTime() {
    Handel p = newProtocol();
    Predicate<Handel> contIf = newContIf();

    StatsHelper.StatsGetter sg = new StatsHelper.StatsGetter() {
      final List<String> fields = new StatsHelper.SimpleStats(0, 0, 0).fields();

      @Override
      public List<String> fields() {
        return fields;
      }

      @Override
      public StatsHelper.Stat get(List<? extends Node> liveNodes) {
        return StatsHelper.getStatsOn(liveNodes, n -> ((HNode) n).totalSigSize());
      }
    };

    ProgressPerTime.OnSingleRunEnd cb = p12 -> {
      StatsHelper.SimpleStats ss =
          StatsHelper.getStatsOn(p12.network().liveNodes(), n -> (int) ((HNode) n).speedRatio);
      System.out.println("min/avg/max speedRatio=" + ss.min + "/" + ss.avg + "/" + ss.max);

      ss = StatsHelper.getStatsOn(p12.network().liveNodes(), n -> ((HNode) n).sigChecked);
      System.out.println("min/avg/max sigChecked=" + ss.min + "/" + ss.avg + "/" + ss.max);

      ss = StatsHelper.getStatsOn(p12.network().liveNodes(),
          n -> ((HNode) n).sigQueueSize / ((HNode) n).sigChecked);
      System.out.println("min/avg/max queueSize=" + ss.min + "/" + ss.avg + "/" + ss.max);
    };

    ProgressPerTime ppt =
        new ProgressPerTime(p, "", "number of signatures", sg, 1, cb, 10, TimeUnit.MILLISECONDS);

    ppt.run(contIf);
  }

  public static void main(String... args) {
    sigsPerTime();
  }
}<|MERGE_RESOLUTION|>--- conflicted
+++ resolved
@@ -147,12 +147,6 @@
 
     /**
      * WindowParameters for FIXED window
-<<<<<<< HEAD
-     *  @param size
-     * @param moving
-     * @param useScore
-=======
->>>>>>> abec2055
      */
     public WindowParameters(int size, boolean moving, boolean useScore) {
       this(FIXED, size, useScore, 0, 0, 0, null, moving);
@@ -590,12 +584,7 @@
             // only add signatures that can result in a better aggregate signature
             // select the high priority one from the low priority on
             curatedList.add(stv);
-<<<<<<< HEAD
-            if (stv.rank <= windowIndex + windowSize) {
-=======
             if (stv.rank <= windowIndex + this.currWindowSize) {
-
->>>>>>> abec2055
               int score = evaluateSig(this, stv.sig);
               if (score > bestScoreInside) {
                 bestScoreInside = score;
@@ -612,16 +601,7 @@
         }
 
         if (removed > 0) {
-<<<<<<< HEAD
-          int oldSize = toVerifyAgg.size();
-          toVerifyAgg.clear();
-          toVerifyAgg.addAll(curatedList);
-          int newSize = toVerifyAgg.size();
-          sigQueueSize -= oldSize;
-          sigQueueSize += newSize;
-=======
           replaceToVerifyAgg(curatedList);
->>>>>>> abec2055
         }
 
         SigToVerify toVerify;
