--- conflicted
+++ resolved
@@ -923,12 +923,9 @@
 
       if (params.window != null) {
         HLevel l = levels.get(best.level);
-<<<<<<< HEAD
-        int newSize = params.window.newSize(l.currWindowSize, !best.badSig);
-        l.currWindowSize = newSize > l.size ? l.size : newSize;
-=======
-        currWindowSize = params.window.newSize(currWindowSize, !best.badSig);
->>>>>>> 3e73a8b7
+
+        int newSize = params.window.newSize(currWindowSize, !best.badSig);
+        currWindowSize = newSize > l.size ? l.size : newSize;
 
         receptionRanks[best.from] += l.peers.size();
         if (receptionRanks[best.from] < 0) {
