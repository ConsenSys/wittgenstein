package net.consensys.wittgenstein.protocols;

import com.fasterxml.jackson.databind.annotation.JsonSerialize;
import net.consensys.wittgenstein.core.*;
import net.consensys.wittgenstein.core.json.ListNodeConverter;
import net.consensys.wittgenstein.core.messages.Message;
import net.consensys.wittgenstein.core.utils.MoreMath;
import net.consensys.wittgenstein.core.utils.StatsHelper;
import net.consensys.wittgenstein.core.utils.BitSetUtils;
import net.consensys.wittgenstein.server.WParameters;
import net.consensys.wittgenstein.tools.NodeDrawer;
import java.io.File;
import java.util.*;
import java.util.concurrent.TimeUnit;
import java.util.function.Predicate;
import java.util.stream.Collectors;

@SuppressWarnings("WeakerAccess")
public class Handel implements Protocol {
  private final HandelParameters params;
  private final Network<HNode> network = new Network<>();


  public static class HandelParameters extends WParameters {
    /**
     * The number of nodes in the network
     */
    final int nodeCount;

    /**
     * The number of signatures to reach to finish the protocol.
     */
    final int threshold;

    /**
     * The minimum time it takes to do a pairing for a node.
     */
    final int pairingTime;

    final int levelWaitTime;
    final int periodDurationMs;
    final int acceleratedCallsCount;

    final int nodesDown;
    final String nodeBuilderName;
    final String networkLatencyName;

    /**
     * Allows to test what happens when all the nodes are not starting at the same time. If the
     * value is different than 0, all the nodes are starting at a time uniformly distributed between
     * zero and 'desynchronizedStart'
     */
    final int desynchronizedStart;

    /**
     * A Byzantine scenario where all nodes starts
     */
    final boolean byzantineSuicide;
    final boolean hiddenByzantine;

    /**
     * parameters related to the window-ing technique - null if not set
     */
    public WindowParameters window;

    // Used for json / http server
    @SuppressWarnings("unused")
    public HandelParameters() {
      this.nodeCount = 32768 / 1024;
      this.threshold = (int) (nodeCount * (0.99));
      this.pairingTime = 3;
      this.levelWaitTime = 50;
      this.periodDurationMs = 10;
      this.acceleratedCallsCount = 10;
      this.nodesDown = 0;
      this.nodeBuilderName = null;
      this.networkLatencyName = null;
      this.desynchronizedStart = 0;
      this.byzantineSuicide = false;

      this.hiddenByzantine = false;

    }

    public HandelParameters(int nodeCount, int threshold, int pairingTime, int levelWaitTime,
        int periodDurationMs, int acceleratedCallsCount, int nodesDown, String nodeBuilderName,
        String networkLatencyName, int desynchronizedStart, boolean byzantineSuicide,
        boolean hiddenByzantine) {


      if (nodesDown >= nodeCount || nodesDown < 0 || threshold > nodeCount
          || (nodesDown + threshold > nodeCount)) {
        throw new IllegalArgumentException("nodeCount=" + nodeCount + ", threshold=" + threshold);
      }
      if (Integer.bitCount(nodeCount) != 1) {
        throw new IllegalArgumentException("We support only power of two nodes in this simulation");
      }

      if (byzantineSuicide && hiddenByzantine) {
        throw new IllegalArgumentException("Only one attack at a time");
      }

      this.nodeCount = nodeCount;
      this.threshold = threshold;
      this.pairingTime = pairingTime;
      this.levelWaitTime = levelWaitTime;
      this.periodDurationMs = periodDurationMs;
      this.acceleratedCallsCount = acceleratedCallsCount;
      this.nodesDown = nodesDown;
      this.nodeBuilderName = nodeBuilderName;
      this.networkLatencyName = networkLatencyName;
      this.desynchronizedStart = desynchronizedStart;
      this.byzantineSuicide = byzantineSuicide;
      this.hiddenByzantine = hiddenByzantine;

    }

    @Override
    public String toString() {
<<<<<<< HEAD
      return "HandelParameters{" + "nodeCount=" + nodeCount + ", threshold=" + threshold
          + ", pairingTime=" + pairingTime + ", levelWaitTime=" + levelWaitTime
          + ", periodDurationMs=" + periodDurationMs + ", acceleratedCallsCount="
          + acceleratedCallsCount + ", nodesDown=" + nodesDown + ", nodeBuilderName='"
          + nodeBuilderName + '\'' + ", networkLatencyName='" + networkLatencyName + '\''
          + ", desynchronizedStart=" + desynchronizedStart + ", byzantineSuicide="
          + byzantineSuicide + ", hiddenByzantine=" + hiddenByzantine + '}';
=======
      return "Handel{" + "nodes=" + nodeCount + " (down=" + nodesDown + "), threshold=" + threshold
          + ", pairing=" + pairingTime + "ms, levelStart=" + levelWaitTime + "ms, period="
          + periodDurationMs + "ms, fastSync=" + acceleratedCallsCount + ", env='" + nodeBuilderName
          + ", startTime=" + desynchronizedStart + ", byzSuicide=" + byzantineSuicide
          + ", byzHidden=" + hiddenByzantine + ", priorityWindow=" + priorityWindow + '}';
>>>>>>> a2741ab0
    }
  }

  @FunctionalInterface
  public interface WindowSizeCongestion {
    int newSize(int currentSize, boolean correctVerification);
  }

  static class WindowParameters {
    public final static String FIXED = "FIXED";
    public final static String VARIABLE = "VARIABLE";
    public String type;
    // for fixed type
    public int size;
    // for variable type
    public int initial;
    public WindowSizeCongestion congestion;
  }


  public Handel(HandelParameters params) {
    this.params = params;
    this.network
        .setNetworkLatency(RegistryNetworkLatencies.singleton.getByName(params.networkLatencyName));
  }


  @Override
  public String toString() {
    return "Handel, " + "nodes=" + params.nodeCount + ", threshold=" + params.threshold
        + ", pairing=" + params.pairingTime + "ms, levelWaitTime=" + params.levelWaitTime
        + "ms, period=" + params.periodDurationMs + "ms, acceleratedCallsCount="
        + params.acceleratedCallsCount + ", dead nodes=" + params.nodesDown + ", builder="
        + params.nodeBuilderName;
  }

  static class SendSigs extends Message<HNode> {
    final int level;
    final BitSet sigs;
    final boolean levelFinished;
    final int size;
    final boolean badSig;

    public SendSigs(BitSet sigs, HNode.HLevel l) {
      this.sigs = (BitSet) sigs.clone();
      this.level = l.level;
      this.size = 1 + l.expectedSigs() / 8 + 96 * 2; // Size = level + bit field + the signatures included + our own sig
      this.levelFinished = l.incomingComplete();
      this.badSig = false;
      if (sigs.isEmpty() || sigs.cardinality() > l.size) {
        throw new IllegalStateException("bad level: " + l.level);
      }
    }

    private SendSigs(HNode from, HNode to) {
      this.level = to.level(from);
      this.sigs = to.levels.get(level).waitedSigs;
      this.levelFinished = false;
      this.size = 1;
      this.badSig = true;
    }


    @Override
    public int size() {
      return size;
    }

    @Override
    public void action(Network<HNode> network, HNode from, HNode to) {
      if (!to.suicidalAttackDone) {
        fillWithFalseSigs(network, to);
        to.suicidalAttackDone = true;
      }

      to.onNewSig(from, this);
    }

    public void fillWithFalseSigs(Network<HNode> network, HNode honest) {
      List<HNode> byz = network.allNodes.stream().filter(Node::isDown).collect(Collectors.toList());
      for (HNode b : byz) {
        SendSigs ss = new SendSigs(b, honest);
        honest.onNewSig(b, ss);
      }
    }
  }


  public class HNode extends Node {
    final int startAt;
    final List<HLevel> levels = new ArrayList<>();
    final int nodePairingTime = (int) (Math.max(1, params.pairingTime * speedRatio));
    final int[] receptionRanks = new int[params.nodeCount];
    final BitSet blacklist = new BitSet();

    boolean suicidalAttackDone;
    final HiddenByzantine hiddenByzantine;

    boolean done = false;
    int sigChecked = 0;
    int sigQueueSize = 0;

    HNode(int startAt, NodeBuilder nb) {
      super(network.rd, nb);
      this.startAt = startAt;
      this.suicidalAttackDone = !params.byzantineSuicide;
      this.hiddenByzantine = params.hiddenByzantine ? new HiddenByzantine() : null;
    }

    public void initLevel() {
      int roundedPow2NodeCount = MoreMath.roundPow2(params.nodeCount);
      BitSet allPreviousNodes = new BitSet(params.nodeCount);
      HNode.HLevel last = new HNode.HLevel();
      levels.add(last);
      for (int l = 1; Math.pow(2, l) <= roundedPow2NodeCount; l++) {
        allPreviousNodes.or(last.waitedSigs);
        last = new HNode.HLevel(last, allPreviousNodes);
        levels.add(last);
      }
    }

    void dissemination() {
      for (HLevel sfl : levels) {
        sfl.doCycle();
      }
    }

    boolean hasSigToVerify() {
      return sigQueueSize != 0;
    }

    int totalSigSize() {
      HLevel last = levels.get(levels.size() - 1);
      return last.totalOutgoing.cardinality() + last.totalIncoming.cardinality();
    }

    public int level(HNode dest) {
      for (int i = levels.size() - 1; i >= 0; i--) {
        if (levels.get(i).waitedSigs.get(dest.nodeId)) {
          return i;
        }
      }
      throw new IllegalStateException();
    }

    public class HLevel {
      final int level;
      final int size;

      @JsonSerialize(converter = ListNodeConverter.class)
      final List<HNode> peers = new ArrayList<>(); // peers, sorted in emission order

      // The peers when we have all signatures for this level.
      final BitSet waitedSigs = new BitSet(); // 1 for the signatures we should get at this level

      final BitSet lastAggVerified = new BitSet();
      // The aggregate signatures verified in this level
      final BitSet totalIncoming = new BitSet();
      // The merge of the individual & the last agg verified
      final BitSet verifiedIndSignatures = new BitSet();
      // The individual signatures verified in this level

      final List<SigToVerify> toVerifyAgg = new ArrayList<>();
      final BitSet toVerifyInd = new BitSet(); // The individual signatures received

      public BitSet finishedPeers = new BitSet();
      // The list of peers who told us they had finished this level.

      final BitSet totalOutgoing = new BitSet(); // The signatures we're sending for this level
      public boolean outgoingFinished = false;
      // all our peers are complete: no need to send anything for this level

      /**
       * We're going to contact all nodes, one after the other. That's our position in the peers'
       * list.
       */
      int posInLevel = 0;

      /**
       * Window-related fields
       */
      int currWindowSize = 0;


      /**
       * Build a level 0 object. At level 0 need (and have) only our own signature. We have only one
       * peer to contact.
       */
      HLevel() {
        level = 0;
        size = 0;
        outgoingFinished = true;
        lastAggVerified.set(nodeId);
        verifiedIndSignatures.set(nodeId);
        totalIncoming.set(nodeId);
      }

      /**
       * Build a level on top of the previous one.
       */
      HLevel(HLevel previousLevel, BitSet allPreviousNodes) {
        level = previousLevel.level + 1;

        // Signatures needed to finish the current level are:
        //  sigs of the previous level + peers of the previous level.
        //  If we have all this we have finished this level
        waitedSigs.or(allSigsAtLevel(this.level));
        waitedSigs.andNot(allPreviousNodes);
        totalOutgoing.set(nodeId);
        size = waitedSigs.cardinality();
      }

      /**
       * That's the number of signatures we have if we have all of them. It's also the number of
       * signatures we're going to send.
       */
      int expectedSigs() {
        return size;
      }

      /**
       * We start a level if we reached the time out or if we have all the signatures.
       */
      boolean isOpen() {
        if (outgoingFinished) {
          return false;
        }

        if (network.time >= (level - 1) * params.levelWaitTime) {
          return true;
        }

        if (outgoingComplete()) {
          return true;
        }

        return false;
      }

      void doCycle() {
        if (!isOpen()) {
          return;
        }

        List<HNode> dest = getRemainingPeers(1);
        if (!dest.isEmpty()) {
          SendSigs ss = new SendSigs(totalOutgoing, this);
          network.send(ss, HNode.this, dest.get(0));
        }
      }

      List<HNode> getRemainingPeers(int peersCt) {
        List<HNode> res = new ArrayList<>(peersCt);

        int start = posInLevel;
        while (peersCt > 0 && !outgoingFinished) {

          HNode p = peers.get(posInLevel++);
          if (posInLevel >= peers.size()) {
            posInLevel = 0;
          }

          if (!finishedPeers.get(p.nodeId) && !blacklist.get(p.nodeId)) {
            res.add(p);
            peersCt--;
          } else {
            if (posInLevel == start) {
              outgoingFinished = true;
            }
          }
        }

        return res;
      }

      void buildEmissionList(ArrayList<HNode>[][][] emissions) {
        assert peers.isEmpty();
        for (ArrayList<HNode> ranks : emissions[nodeId][level]) {
          if (ranks != null && !ranks.isEmpty()) {
            if (ranks.size() > 1) {
              Collections.shuffle(ranks, network.rd);
            }
            peers.addAll(ranks);
          }
        }
      }

      public boolean incomingComplete() {
        return waitedSigs.equals(totalIncoming);
      }

      public boolean outgoingComplete() {
        return totalOutgoing.cardinality() == size;
      }


      int sizeIfIncluded(SigToVerify sig) {
        BitSet c = (BitSet) sig.sig.clone();
        c.or(verifiedIndSignatures);
        return c.cardinality();
      }

      public SigToVerify bestToVerify() {
        if (Handel.this.params.window != null) {
          return bestToVerifyWithWindow();
        }
        List<SigToVerify> curatedList = new ArrayList<>();
        int curSize = totalIncoming.cardinality();
        SigToVerify best = null;
        boolean removed = false;
        for (SigToVerify stv : toVerifyAgg) {
          int s = sizeIfIncluded(stv);
          if (!blacklist.get(stv.from) && s > curSize) {
            // only add signatures that can result in a better aggregate signature
            curatedList.add(stv);
            if (best == null || stv.rank < best.rank) {
              // take the signature with the highest rank in the reception list
              best = stv;
            }
          } else {
            removed = true;
          }
        }
        if (removed) {
          int oldSize = toVerifyAgg.size();
          toVerifyAgg.clear();
          toVerifyAgg.addAll(curatedList);
          int newSize = toVerifyAgg.size();
          sigQueueSize -= oldSize;
          sigQueueSize += newSize;
          if (sigQueueSize < 0) {
            throw new IllegalStateException("sigQueueSize=" + sigQueueSize);
          }
        }

        return best;
      }

      public SigToVerify bestToVerifyWithWindow() {
        WindowParameters window = Handel.this.params.window;
        switch (window.type) {
          case WindowParameters.FIXED:
            return bestToVerifyWithWindowFIXED();
          case WindowParameters.VARIABLE:
            return bestToVerifyWithWindowVARIABLE();
        }
        return null;
      }



      /**
       * This method uses a window that has a variable size depending on whether the node has
       * received invalid contributions or not. Within the window, it evaluates with a scoring
       * function. Outside it evaluates with the rank.
       * 
       * @return
       */
      public SigToVerify bestToVerifyWithWindowVARIABLE() {
        WindowParameters params = Handel.this.params.window;
        if (this.currWindowSize == 0) {
          this.currWindowSize = params.initial;
        }

        WindowSizeCongestion congestion = params.congestion;
        int curSignatureSize = totalIncoming.cardinality();
        SigToVerify bestOutside = null; // best signature outside the window - rank based decision
        SigToVerify bestInside = null; // best signature inside the window - ranking
        int bestScoreInside = 0; // score associated to the best sig. inside the window

        int window = 0;
        int removed = 0;
        List<SigToVerify> curatedList = new ArrayList<>();
        for (SigToVerify stv : toVerifyAgg) {
          int s = sizeIfIncluded(stv);
          if (!blacklist.get(stv.from) && s > curSignatureSize) {
            // only add signatures that can result in a better aggregate signature
            // select the high priority one from the low priority on
            curatedList.add(stv);
            if (stv.rank <= window) {
              int score = evaluateSig(this, stv.sig);
              if (score > bestScoreInside) {
                bestScoreInside = score;
                bestInside = stv;
              }
            } else {
              if (bestOutside == null || bestOutside.rank > stv.rank) {
                bestOutside = stv;
              }
            }
          } else {
            removed++;
          }
        }

        if (removed > 0) {
          toVerifyAgg.addAll(curatedList);
          int oldSize = toVerifyAgg.size();
          toVerifyAgg.clear();
          toVerifyAgg.addAll(curatedList);
          int newSize = toVerifyAgg.size();
          sigQueueSize -= oldSize;
          sigQueueSize += newSize;
        }


        SigToVerify toVerify = null;
        if (bestInside != null) {
          toVerify = bestInside;
        } else if (bestOutside != null) {
          toVerify = bestOutside;
        } else {
          return null;
        }

        this.currWindowSize = congestion.newSize(this.currWindowSize, toVerify.badSig);
        return toVerify;
      }

      /**
       * This method uses a simple fixed window of given length in the window paramters. Within the
       * window, it evaluates randomly.
       * 
       * @return
       */
      public SigToVerify bestToVerifyWithWindowFIXED() {
        List<SigToVerify> lowPriority = new ArrayList<>();
        List<SigToVerify> highPriority = new ArrayList<>();
        int window = Handel.this.params.window.size;
        SigToVerify best = null;

        int curSize = totalIncoming.cardinality();
        boolean removed = false;


        for (SigToVerify stv : toVerifyAgg) {
          int s = sizeIfIncluded(stv);
          if (!blacklist.get(stv.from) && s > curSize) {
            // only add signatures that can result in a better aggregate signature
            // select the high priority one from the low priority one
            if (stv.rank <= window) {
              highPriority.add(stv);
            } else {
              lowPriority.add(stv);
              if (best == null || best.rank > stv.rank) {
                best = stv;
              }
            }
          } else {
            removed = true;
          }
        }
        if (removed) {
          int oldSize = toVerifyAgg.size();
          toVerifyAgg.clear();
          toVerifyAgg.addAll(highPriority);
          toVerifyAgg.addAll(lowPriority);
          int newSize = toVerifyAgg.size();
          sigQueueSize -= oldSize;
          sigQueueSize += newSize;
        }
        // take highest priority signatures randomly
        if (highPriority.size() > 0) {
          int idx = network.rd.nextInt(highPriority.size());
          return highPriority.get(idx);
        }
        if (lowPriority.size() > 0) {
          // take the lowest rank from the rest of the stream
          return best;
        }

        return null;
      }
    }

    /**
     * Evaluate the interest to verify a signature by setting a score The higher the score the more
     * interesting the signature is. 0 means the signature is not interesting and can be discarded.
     */
    private int evaluateSig(HLevel l, BitSet sig) {
      int newTotal = 0; // The number of signatures in our new best
      int addedSigs = 0; // The number of sigs we add with our new best compared to the existing one. Can be negative
      int combineCt = 0; // The number of sigs in our new best that come from combining it with individual sigs

      if (l.lastAggVerified.cardinality() >= l.expectedSigs()) {
        return 0;
      }

      BitSet withIndiv = (BitSet) l.verifiedIndSignatures.clone();
      withIndiv.or(sig);

      if (l.lastAggVerified.cardinality() == 0) {
        // the best is the new multi-sig combined with the ind. sigs
        newTotal = sig.cardinality();
        addedSigs = newTotal;
        combineCt = 0;
      } else {
        if (sig.intersects(l.lastAggVerified)) {
          // We can't merge, it's a replace
          newTotal = withIndiv.cardinality();
          addedSigs = newTotal - l.lastAggVerified.cardinality();
          combineCt = newTotal;
        } else {
          // We can merge our current best and the new ms. We also add individual
          //  signatures that we previously verified
          withIndiv.or(l.lastAggVerified);
          newTotal = withIndiv.cardinality();
          addedSigs = newTotal - l.lastAggVerified.cardinality();
          combineCt = newTotal;
        }
      }

      if (addedSigs <= 0) {
        if (sig.cardinality() == 1 && !sig.intersects(l.verifiedIndSignatures)) {
          return 1;
        }
        return 0;
      }

      if (newTotal == l.expectedSigs()) {
        // This completes a level! That's the best options for us. We give
        //  a greater value to the first levels/
        return 1000000 - l.level * 10;
      }

      // It adds value, but does not complete a level. We
      //  favorize the older level but take into account the number of sigs we receive as well.
      return 100000 - l.level * 100 + addedSigs;
    }

    /**
     * @return all the signatures you should have when this round is finished.
     */
    BitSet allSigsAtLevel(int round) {
      if (round < 1) {
        throw new IllegalArgumentException("round=" + round);
      }
      BitSet res = new BitSet(params.nodeCount);
      int cMask = (1 << round) - 1;
      int start = (cMask | nodeId) ^ cMask;
      int end = nodeId | cMask;
      end = Math.min(end, params.nodeCount - 1);
      res.set(start, end + 1);
      res.set(nodeId, false);

      return res;
    }


    /**
     * If the state has changed we send a message to all. If we're done, we update all our peers: it
     * will be our last message.
     */
    void updateVerifiedSignatures(SigToVerify vs) {
      if (vs.badSig) {
        blacklist.set(vs.from);
        return;
      }

      HLevel vsl = levels.get(vs.level);
      if (!BitSetUtils.include(vsl.waitedSigs, vs.sig)) {
        throw new IllegalStateException("bad signature received");
      }


      vsl.toVerifyInd.set(vs.from, false);
      vsl.toVerifyAgg.remove(vs);

      vsl.verifiedIndSignatures.set(vs.from);

      boolean improved = false;
      if (!vsl.totalIncoming.get(vs.from)) {
        vsl.totalIncoming.set(vs.from);
        improved = true;
      }

      BitSet all = (BitSet) vs.sig.clone();
      all.or(vsl.verifiedIndSignatures);
      if (all.cardinality() > vsl.verifiedIndSignatures.cardinality()) {
        improved = true;

        if (vsl.lastAggVerified.intersects(vs.sig)) {
          vsl.lastAggVerified.clear();
        }
        vsl.lastAggVerified.or(vs.sig);

        vsl.totalIncoming.clear();
        vsl.totalIncoming.or(vsl.lastAggVerified);
        vsl.totalIncoming.or(vsl.verifiedIndSignatures);
      }

      if (!improved) {
        return;
      }

      boolean justCompleted = vsl.incomingComplete();

      BitSet cur = new BitSet();
      for (HLevel l : levels) {
        if (l.level > vsl.level) {
          l.totalOutgoing.clear();
          l.totalOutgoing.or(cur);
          if (justCompleted && params.acceleratedCallsCount > 0 && !l.outgoingFinished
              && l.outgoingComplete()) {
            List<HNode> peers = l.getRemainingPeers(params.acceleratedCallsCount);
            SendSigs sendSigs = new SendSigs(l.totalOutgoing, l);
            network.send(sendSigs, this, peers);
          }
        }
        cur.or(l.totalIncoming);
      }

      if (doneAt == 0 && cur.cardinality() >= params.threshold) {
        doneAt = network.time;
      }
    }

    /**
     * Nothing much to do when we receive a sig set: we just add it to our toVerify list.
     */
    void onNewSig(HNode from, SendSigs ssigs) {
      if (network.time < startAt || blacklist.get(from.nodeId)) {
        return;
      }

      HLevel l = levels.get(ssigs.level);

      if (!BitSetUtils.include(l.waitedSigs, ssigs.sigs)) {
        throw new IllegalStateException("bad signatures received");
      }

      BitSet cs = (BitSet) ssigs.sigs.clone();
      cs.and(l.waitedSigs);
      if (!cs.equals(ssigs.sigs) || ssigs.sigs.isEmpty()) {
        throw new IllegalStateException("bad message");
      }

      if (ssigs.levelFinished) {
        l.finishedPeers.set(from.nodeId);
      }

      if (!l.verifiedIndSignatures.get(from.nodeId)) {
        l.toVerifyInd.set(from.nodeId);
      }

      sigQueueSize++;
      l.toVerifyAgg.add(
          new SigToVerify(from.nodeId, l.level, receptionRanks[from.nodeId], cs, ssigs.badSig));
    }

    void checkSigs() {
      ArrayList<SigToVerify> byLevels = new ArrayList<>();

      for (HLevel l : levels) {
        SigToVerify ss = l.bestToVerify();
        if (ss != null) {
          byLevels.add(ss);
        }
      }

      if (byLevels.isEmpty()) {
        return;
      }

      SigToVerify best = byLevels.get(network.rd.nextInt(byLevels.size()));
      sigChecked++;

      if (hiddenByzantine != null && best.level == levels.size() - 1) {
        best = hiddenByzantine.attack(this, best);
      }

      final SigToVerify fBest = best;
      network.registerTask(() -> HNode.this.updateVerifiedSignatures(fBest),
          network.time + nodePairingTime, HNode.this);
    }
  }


  class HiddenByzantine {
    HNode firstByzantine = null;
    boolean noByzantinePeers = false;
    SigToVerify last = null;

    HNode firstByzantine(HNode t, HNode.HLevel l) {
      HNode best = null;
      int bestRank = Integer.MAX_VALUE;

      for (HNode p : l.peers) {
        if (p.isDown() && t.receptionRanks[p.nodeId] < bestRank) {
          bestRank = t.receptionRanks[p.nodeId];
          best = p;
          if (bestRank == 0) {
            return p;
          }
        }
      }
      return best; // can be null if this node has no byzantine peer.
    }

    /**
     * We're trying to flood the last level with valid but not really useful signatures.
     */
    SigToVerify attack(HNode target, SigToVerify currentBest) {
      if (noByzantinePeers) {
        return currentBest;
      }

      HNode.HLevel l = target.levels.get(currentBest.level);
      if (firstByzantine == null) {
        firstByzantine = firstByzantine(target, l);
        if (firstByzantine == null) {
          noByzantinePeers = true;
          return currentBest;
        }
      }

      if (last == currentBest) {
        // A previous attack finally worked. Good.
        last = null;
        return currentBest;
      }
      if (last != null) {
        if (l.toVerifyAgg.contains(last)) {
          // ok, we plugged our low quality sig but we're still in the list. The attack failed... this time.
          return currentBest;
        }
        // Our signature has been pruned.
        last = null;
      }

      // Ok, we're going to push a bad signature and check if we can trick the score function
      BitSet cur = (BitSet) l.totalIncoming.clone();
      boolean found = !cur.get(firstByzantine.nodeId);
      cur.set(firstByzantine.nodeId);

      if (found && cur.cardinality() >= currentBest.sig.cardinality()) {
        return currentBest;
      }

      for (int i = 0; !found && i < l.peers.size(); i++) {
        HNode p = l.peers.get(i);
        if (!cur.get(p.nodeId)) {
          cur.set(p.nodeId);
          found = true;
        }
      }

      if (!found) {
        return currentBest;
      }

      SigToVerify bad = new SigToVerify(firstByzantine.nodeId, l.level,
          target.receptionRanks[firstByzantine.nodeId], cur, false);
      l.toVerifyAgg.add(bad);
      target.sigQueueSize++;
      SigToVerify newBest = l.bestToVerify();
      if (newBest != bad) {
        last = bad;
      }
      return newBest;
    }
  }

  static class SigToVerify {
    final int from;
    final int level;
    final int rank;
    final BitSet sig;
    final boolean badSig;

    SigToVerify(int from, int level, int rank, BitSet sig, boolean badSig) {
      this.from = from;
      this.level = level;
      this.rank = rank;
      this.sig = sig;
      this.badSig = badSig;
    }
  }

  @Override
  public Handel copy() {
    return new Handel(params);
  }


  public void init() {
    NodeBuilder nb = RegistryNodeBuilders.singleton.getByName(params.nodeBuilderName);

    for (int i = 0; i < params.nodeCount; i++) {
      int startAt =
          params.desynchronizedStart == 0 ? 0 : network.rd.nextInt(params.desynchronizedStart);
      final HNode n = new HNode(startAt, nb);
      network.addNode(n);
    }

    for (int setDown = 0; setDown < params.nodesDown;) {
      int down = network.rd.nextInt(params.nodeCount);
      Node n = network.allNodes.get(down);
      if (!n.isDown() && down != 1) {
        // We keep the node 1 up to help on debugging
        n.stop();
        setDown++;
      }
    }

    for (HNode n : network.allNodes) {
      n.initLevel();
      if (!n.isDown()) {
        network.registerPeriodicTask(n::dissemination, n.startAt + 1, params.periodDurationMs, n);
        network.registerConditionalTask(n::checkSigs, n.startAt + 1, n.nodePairingTime, n,
            n::hasSigToVerify, () -> !n.done);
      }
    }

    List<HNode> an = new ArrayList<>(network.allNodes);
    int nLevel = MoreMath.log2(params.nodeCount);

    @SuppressWarnings("unchecked")
    ArrayList<HNode>[][][] emissions =
        new ArrayList[params.nodeCount][nLevel + 1][params.nodeCount];

    for (HNode n : network.allNodes) {
      Collections.shuffle(an, network.rd);
      int[] pos = new int[nLevel + 1];
      for (HNode sentBy : an) {
        if (sentBy != n) {
          int dl = n.level(sentBy);
          n.receptionRanks[sentBy.nodeId] = pos[dl];
          if (!sentBy.isDown()) {
            // No need to build the emission list of the dead nodes
            if (emissions[sentBy.nodeId][dl][pos[dl]] == null) {
              emissions[sentBy.nodeId][dl][pos[dl]] = new ArrayList<>();
            }
            emissions[sentBy.nodeId][dl][pos[dl]].add(n);
          }
          pos[dl]++;
        }
      }
    }

    for (HNode n : network.allNodes) {
      if (!n.isDown()) {
        for (HNode.HLevel l : n.levels) {
          l.buildEmissionList(emissions);
        }
      }
    }
  }

  @Override
  public Network<HNode> network() {
    return network;
  }


  class HNodeStatus implements NodeDrawer.NodeStatus {
    @Override
    public int getMax() {
      return params.nodeCount;
    }

    @Override
    public int getMin() {
      return 1;
    }

    @Override
    public int getVal(Node n) {
      return ((HNode) n).totalSigSize();
    }

    @Override
    public boolean isSpecial(Node n) {
      return n.extraLatency > 0;
    }
  }

  public static Predicate<Handel> newContIf() {
    return p -> {
      for (HNode n : p.network().liveNodes()) {
        if (n.doneAt == 0) {
          return true;
        }
      }
      return false;
    };
  }

  public static Handel newProtocol() {
    int nodeCt = 32768 / 8;
    double deadR = 0.10;
    double tsR = .85;

    String nb = RegistryNodeBuilders.name(true, false, 0.33);
    String nl = NetworkLatency.AwsRegionNetworkLatency.class.getSimpleName();

    int ts = (int) (tsR * nodeCt);
    int dead = (int) (deadR * nodeCt);
    HandelParameters params =
        new HandelParameters(nodeCt, ts, 4, 50, 20, 10, dead, nb, nl, 0, false, false);

    return new Handel(params);
  }

  public static void drawImgs() {
    Handel p = newProtocol();
    Predicate<Handel> contIf = newContIf();

    p.init();
    int freq = 10;
    try (NodeDrawer nd =
        new NodeDrawer(p.new HNodeStatus(), new File("/tmp/handel_anim.gif"), freq)) {
      int i = 0;
      do {
        p.network.runMs(freq);

        nd.drawNewState(p.network.time, TimeUnit.MILLISECONDS, p.network.liveNodes());
        if (i % 100 == 0) {
          nd.writeLastToGif(new File("/tmp/img_" + i + ".gif"));
        }
        i++;

      } while (contIf.test(p));
    }
  }

  public static void sigsPerTime() {
    Handel p = newProtocol();
    Predicate<Handel> contIf = newContIf();

    StatsHelper.StatsGetter sg = new StatsHelper.StatsGetter() {
      final List<String> fields = new StatsHelper.SimpleStats(0, 0, 0).fields();

      @Override
      public List<String> fields() {
        return fields;
      }

      @Override
      public StatsHelper.Stat get(List<? extends Node> liveNodes) {
        return StatsHelper.getStatsOn(liveNodes, n -> ((HNode) n).totalSigSize());
      }
    };

    ProgressPerTime.OnSingleRunEnd cb = p12 -> {
      StatsHelper.SimpleStats ss =
          StatsHelper.getStatsOn(p12.network().liveNodes(), n -> (int) ((HNode) n).speedRatio);
      System.out.println("min/avg/max speedRatio=" + ss.min + "/" + ss.avg + "/" + ss.max);

      ss = StatsHelper.getStatsOn(p12.network().liveNodes(), n -> ((HNode) n).sigChecked);
      System.out.println("min/avg/max sigChecked=" + ss.min + "/" + ss.avg + "/" + ss.max);

      ss = StatsHelper.getStatsOn(p12.network().liveNodes(),
          n -> ((HNode) n).sigQueueSize / ((HNode) n).sigChecked);
      System.out.println("min/avg/max queueSize=" + ss.min + "/" + ss.avg + "/" + ss.max);
    };

    ProgressPerTime ppt =
        new ProgressPerTime(p, "", "number of signatures", sg, 1, cb, 10, TimeUnit.MILLISECONDS);

    ppt.run(contIf);
  }

  public static void main(String... args) {
    sigsPerTime();
  }
}<|MERGE_RESOLUTION|>--- conflicted
+++ resolved
@@ -117,7 +117,6 @@
 
     @Override
     public String toString() {
-<<<<<<< HEAD
       return "HandelParameters{" + "nodeCount=" + nodeCount + ", threshold=" + threshold
           + ", pairingTime=" + pairingTime + ", levelWaitTime=" + levelWaitTime
           + ", periodDurationMs=" + periodDurationMs + ", acceleratedCallsCount="
@@ -125,18 +124,12 @@
           + nodeBuilderName + '\'' + ", networkLatencyName='" + networkLatencyName + '\''
           + ", desynchronizedStart=" + desynchronizedStart + ", byzantineSuicide="
           + byzantineSuicide + ", hiddenByzantine=" + hiddenByzantine + '}';
-=======
-      return "Handel{" + "nodes=" + nodeCount + " (down=" + nodesDown + "), threshold=" + threshold
-          + ", pairing=" + pairingTime + "ms, levelStart=" + levelWaitTime + "ms, period="
-          + periodDurationMs + "ms, fastSync=" + acceleratedCallsCount + ", env='" + nodeBuilderName
-          + ", startTime=" + desynchronizedStart + ", byzSuicide=" + byzantineSuicide
-          + ", byzHidden=" + hiddenByzantine + ", priorityWindow=" + priorityWindow + '}';
->>>>>>> a2741ab0
+
     }
   }
 
   @FunctionalInterface
-  public interface WindowSizeCongestion {
+  public interface CongestionWindow {
     int newSize(int currentSize, boolean correctVerification);
   }
 
@@ -147,8 +140,69 @@
     // for fixed type
     public int size;
     // for variable type
-    public int initial;
-    public WindowSizeCongestion congestion;
+    public int initial; // initial window size
+    public int minimum; // minimum window size at all times
+    public int maximum; // maximum window size at all times
+    // what type "congestion" algorithm do we want to us
+    public CongestionWindow congestion;
+
+    public int newSize(int currentWindowSize, boolean correct) {
+      int updatedSize = congestion.newSize(currentWindowSize,correct);
+      if (updatedSize > maximum) {
+        return maximum;
+      } else if (updatedSize < minimum) {
+        return minimum;
+      }
+      return updatedSize;
+    }
+  }
+
+  static class CongestionLinear implements CongestionWindow {
+    public int delta; // window is increased/decreased by delta
+
+    public CongestionLinear(int delta) {
+      this.delta = delta;
+    }
+
+    public int newSize(int curr, boolean correct) {
+      if (correct) {
+        return curr + delta;
+      } else {
+        return curr - delta;
+      }
+    }
+
+    @Override
+    public String toString() {
+      return "Linear{" +
+              "delta=" + delta +
+              '}';
+    }
+  }
+
+  static class CongestionExp implements CongestionWindow {
+    public double increaseFactor;
+    public double decreaseFactor;
+    public CongestionExp(double increaseFactor, double decreaseFactor) {
+      this.increaseFactor = increaseFactor;
+      this.decreaseFactor = decreaseFactor;
+    }
+
+    public int newSize(int curr, boolean correct) {
+      if (correct) {
+        return (int) ((double) curr * increaseFactor);
+      } else {
+        return (int) ((double) curr * decreaseFactor);
+      }
+    }
+
+    @Override
+    public String toString() {
+      return "CExp{" +
+              "increase=" + increaseFactor +
+              ", decrease=" + decreaseFactor +
+              '}';
+    }
   }
 
 
@@ -496,7 +550,6 @@
           this.currWindowSize = params.initial;
         }
 
-        WindowSizeCongestion congestion = params.congestion;
         int curSignatureSize = totalIncoming.cardinality();
         SigToVerify bestOutside = null; // best signature outside the window - rank based decision
         SigToVerify bestInside = null; // best signature inside the window - ranking
@@ -547,7 +600,7 @@
           return null;
         }
 
-        this.currWindowSize = congestion.newSize(this.currWindowSize, toVerify.badSig);
+        this.currWindowSize = params.newSize(this.currWindowSize, toVerify.badSig);
         return toVerify;
       }
 
