--- conflicted
+++ resolved
@@ -75,8 +75,7 @@
   public List<T> getCandidateSet(int level) {
     int min = 0;
     int max = allNodes.size();
-    int currLevel = 0;
-    for (currLevel = 0; currLevel <= level && min <= max; currLevel++) {
+    for (int currLevel = 0; currLevel <= level && min <= max; currLevel++) {
       int m = Math.floorDiv((max + min), 2);
       if (binaryId.charAt(currLevel) == '0') {
         if (currLevel == level) {
@@ -160,13 +159,8 @@
         })
         .collect(Collectors.toList()));
 
-<<<<<<< HEAD
-
+    usedNodes.put(level, set);
     Collections.shuffle(newList, rd);
-=======
-    usedNodes.put(level,set);
-    Collections.shuffle(newList);
->>>>>>> 71572381
     return newList;
   }
 
