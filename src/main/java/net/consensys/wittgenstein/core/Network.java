--- conflicted
+++ resolved
@@ -4,7 +4,6 @@
 import net.consensys.wittgenstein.core.messages.Message;
 import net.consensys.wittgenstein.core.messages.PeriodicTask;
 import net.consensys.wittgenstein.core.messages.Task;
-
 import java.util.*;
 import java.util.stream.Collectors;
 
@@ -63,7 +62,8 @@
     return allNodes.get(id);
   }
 
-  @SuppressWarnings("UnusedReturnValue") public Network<TN> setMsgDiscardTime(int l) {
+  @SuppressWarnings("UnusedReturnValue")
+  public Network<TN> setMsgDiscardTime(int l) {
     this.msgDiscardTime = l;
     return this;
   }
@@ -303,7 +303,7 @@
   public void sendArriveAt(Message<? extends TN> mc, int arriveAt, TN fromNode, TN toNode) {
     if (arriveAt <= time) {
       throw new IllegalArgumentException(
-        "wrong arrival time: arriveAt=" + arriveAt + ", time=" + time);
+          "wrong arrival time: arriveAt=" + arriveAt + ", time=" + time);
     }
     msgs.addMsg(new Envelope.SingleDestEnvelope<>(mc, fromNode, toNode, arriveAt));
   }
@@ -317,11 +317,13 @@
       this.arrival = arrival;
     }
 
-    @Override public String toString() {
+    @Override
+    public String toString() {
       return "MessageArrival{" + "dest=" + dest + ", arrival=" + arrival + '}';
     }
 
-    @Override public int compareTo(Network.MessageArrival o) {
+    @Override
+    public int compareTo(Network.MessageArrival o) {
       return Long.compare(arrival, o.arrival);
     }
   }
@@ -335,11 +337,11 @@
   }
 
   public void send(Message<? extends TN> m, int sendTime, TN fromNode, List<? extends Node> dests,
-    int delaysBetweenMessage) {
+      int delaysBetweenMessage) {
     int randomSeed = rd.nextInt();
 
     List<MessageArrival> da =
-      createMessageArrivals(m, sendTime, fromNode, dests, randomSeed, delaysBetweenMessage);
+        createMessageArrivals(m, sendTime, fromNode, dests, randomSeed, delaysBetweenMessage);
 
     if (!da.isEmpty()) {
       Envelope<?> msg;
@@ -349,12 +351,7 @@
       } else if (delaysBetweenMessage == 0) {
         msg = new Envelope.MultipleDestEnvelope<>(m, fromNode, da, sendTime, randomSeed);
       } else {
-<<<<<<< HEAD
-        msg = new Envelope.MultipleDestWithDelayEnvelope<>(m, fromNode, da, sendTime,
-          delaysBetweenMessage, randomSeed);
-=======
         msg = new Envelope.MultipleDestWithDelayEnvelope<>(m, fromNode, da);
->>>>>>> 3b76f94c
       }
       msgs.addMsg(msg);
 
@@ -362,7 +359,7 @@
   }
 
   List<MessageArrival> createMessageArrivals(Message<? extends TN> m, int sendTime, TN fromNode,
-    List<? extends Node> dests, int randomSeed, int delaysBetweenMessage) {
+      List<? extends Node> dests, int randomSeed, int delaysBetweenMessage) {
     ArrayList<MessageArrival> da = new ArrayList<>(dests.size());
     for (Node n : dests) {
       MessageArrival ma = createMessageArrival(m, fromNode, n, sendTime, randomSeed);
@@ -377,7 +374,7 @@
   }
 
   private MessageArrival createMessageArrival(Message<?> m, Node fromNode, Node toNode,
-    int sendTime, int randomSeed) {
+      int sendTime, int randomSeed) {
     if (sendTime <= time) {
       throw new IllegalStateException("" + m + ", sendTime=" + sendTime + ", time=" + time);
     }
@@ -387,7 +384,7 @@
     fromNode.bytesSent += m.size();
     if (partitionId(fromNode) == partitionId(toNode) && !fromNode.down && !toNode.down) {
       int nt =
-        networkLatency.getLatency(fromNode, toNode, getPseudoRandom(toNode.nodeId, randomSeed));
+          networkLatency.getLatency(fromNode, toNode, getPseudoRandom(toNode.nodeId, randomSeed));
       if (nt < msgDiscardTime) {
         return new MessageArrival(toNode, sendTime + nt);
       }
@@ -398,7 +395,7 @@
 
   /**
    * @return always the same number for the same parameters, between 0 and 99, uniformly
-   * distributed.
+   *         distributed.
    */
   public static int getPseudoRandom(int nodeId, int randomSeed) {
     int x = hash(nodeId) ^ randomSeed;
@@ -423,13 +420,13 @@
   }
 
   public void registerPeriodicTask(final Runnable task, int startAt, int period, TN fromNode,
-    Condition c) {
+      Condition c) {
     PeriodicTask<TN> sw = new PeriodicTask<>(task, fromNode, period, c);
     msgs.addMsg(new Envelope.SingleDestEnvelope<>(sw, fromNode, fromNode, startAt));
   }
 
   public void registerConditionalTask(final Runnable task, int startAt, int duration, TN fromNode,
-    Condition startIf, Condition repeatIf) {
+      Condition startIf, Condition repeatIf) {
     ConditionalTask<TN> ct = new ConditionalTask<>(startIf, repeatIf, task, startAt, duration);
     conditionalTasks.add(ct);
   }
@@ -451,17 +448,10 @@
     Envelope<?> next = nextMessage(until);
     while (next != null) {
       Envelope<?> m = next;
-<<<<<<< HEAD
-      if (m.nextArrivalTime(this) != previousTime) {
-        if (time > m.nextArrivalTime(this)) {
-          throw new IllegalStateException(
-            "time:" + time + ", arrival=" + m.nextArrivalTime(this) + ", m:" + m);
-=======
       int na = m.nextArrivalTime(this);
       if (na != previousTime) {
         if (time > na) {
           throw new IllegalStateException("time:" + time + ", arrival=" + na + ", m:" + m);
->>>>>>> 3b76f94c
         }
 
         Iterator<ConditionalTask<TN>> it = conditionalTasks.iterator();
@@ -488,7 +478,8 @@
           to.msgReceived++;
           to.bytesReceived += m.getMessage().size();
         }
-        @SuppressWarnings("unchecked") Message<TN> mc = (Message<TN>) m.getMessage();
+        @SuppressWarnings("unchecked")
+        Message<TN> mc = (Message<TN>) m.getMessage();
         mc.action(this, from, to);
       }
 
@@ -534,7 +525,7 @@
   public Network<TN> setNetworkLatency(NetworkLatency networkLatency) {
     if (msgs.size() != 0) {
       throw new IllegalStateException(
-        "You can't change the latency while the system as on going messages");
+          "You can't change the latency while the system as on going messages");
     }
 
     this.networkLatency = networkLatency;
