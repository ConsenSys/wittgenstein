--- conflicted
+++ resolved
@@ -578,24 +578,6 @@
     NetworkLatency.NetworkLatencyByDistance nl = new NetworkLatency.NetworkLatencyByDistance();
     //NetworkLatency.NetworkLatencyByDistance nl1 = new NetworkLatency.NetworkLatencyByDistance();
     int nodeCt = 1024;
-<<<<<<< HEAD
-=======
-    P2PSignature ps1 =
-        new P2PSignature(nodeCt, nodeCt, 15, 3, 50, true, true, SendSigsStrategy.all, 2);
-    ps1.network.setNetworkLatency(nl);
-    String desc = "nodeCount=" + nodeCt + ", gossip " + (ps1.sanFermin ? " + San Fermin" : "alone")
-        + ", gossip period=" + ps1.sigsSendPeriod
-        + (!ps1.sanFermin ? ", compression=" + ps1.sendSigsStrategy : "");
-    Graph graph = new Graph("number of signatures per time (" + desc + ")", "time in ms",
-        "number of signatures");
-    Graph.Series series1min = new Graph.Series("signatures count - worse node");
-    Graph.Series series1max = new Graph.Series("signatures count - best node");
-    Graph.Series series1avg = new Graph.Series("signatures count - average");
-    // graph.addSerie(series1min);
-    graph.addSerie(series1max);
-    graph.addSerie(series1avg);
->>>>>>> c83dad77
-
     List<Graph.Series> rawResultsMin = new ArrayList<>();
     List<Graph.Series> rawResultsMax = new ArrayList<>();
     List<Graph.Series> rawResultsAvg = new ArrayList<>();
