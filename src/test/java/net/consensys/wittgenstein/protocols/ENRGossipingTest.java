--- conflicted
+++ resolved
@@ -16,11 +16,7 @@
     String nb = RegistryNodeBuilders.RANDOM_POSITION;
     String nl = NetworkLatency.NetworkLatencyByDistance.class.getSimpleName();
     ENRGossiping p1 = new ENRGossiping(
-<<<<<<< HEAD
-        new ENRGossiping.ENRParameters(100, 10, 25, 15000, 2, 5, 0.4f, 30, nb, nl));
-=======
         new ENRGossiping.ENRParameters(100, 10, 25, 15000, 2, 5, 0.4f, 30, 100, 20, nb, nl));
->>>>>>> 85be24e1
     ENRGossiping p2 = p1.copy();
     p1.init();
     p1.network().run(10);
